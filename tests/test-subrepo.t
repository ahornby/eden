Let commit recurse into subrepos by default to match pre-2.0 behavior:

  $ echo "[ui]" >> $HGRCPATH
  $ echo "commitsubrepos = Yes" >> $HGRCPATH

  $ rm -rf sub
  $ mkdir sub
  $ cd sub
  $ hg init t
  $ cd t

first revision, no sub

  $ echo a > a
  $ hg ci -Am0
  adding a

add first sub

  $ echo s = s > .hgsub
  $ hg add .hgsub
  $ hg init s
  $ echo a > s/a

Issue2232: committing a subrepo without .hgsub

  $ hg ci -mbad s
  abort: can't commit subrepos without .hgsub
  [255]

  $ hg -R s ci -Ams0
  adding a
  $ hg sum
  parent: 0:f7b1eb17ad24 tip
   0
  branch: default
  commit: 1 added, 1 subrepos
  update: (current)
  $ hg ci -m1
  committing subrepository s

Revert can't (yet) revert subrepos:

  $ echo b > s/a
  $ hg revert s
  s: reverting subrepos is unsupported

Revert currently ignores subrepos by default

  $ hg revert -a
  $ hg revert -R s -a -C
  reverting s/a (glob)

Issue2022: update -C

  $ echo b > s/a
  $ hg sum
  parent: 1:7cf8cfea66e4 tip
   1
  branch: default
  commit: 1 subrepos
  update: (current)
  $ hg co -C 1
  1 files updated, 0 files merged, 0 files removed, 0 files unresolved
  $ hg sum
  parent: 1:7cf8cfea66e4 tip
   1
  branch: default
  commit: (clean)
  update: (current)

commands that require a clean repo should respect subrepos

  $ echo b >> s/a
  $ hg backout tip
  abort: uncommitted changes in subrepo s
  [255]
  $ hg revert -C -R s s/a

add sub sub

  $ echo ss = ss > s/.hgsub
  $ hg init s/ss
  $ echo a > s/ss/a
  $ hg -R s add s/.hgsub
  $ hg -R s/ss add s/ss/a
  $ hg sum
  parent: 1:7cf8cfea66e4 tip
   1
  branch: default
  commit: 1 subrepos
  update: (current)
  $ hg ci -m2
  committing subrepository s
  committing subrepository s/ss (glob)
  $ hg sum
  parent: 2:df30734270ae tip
   2
  branch: default
  commit: (clean)
  update: (current)

bump sub rev (and check it is ignored by ui.commitsubrepos)

  $ echo b > s/a
  $ hg -R s ci -ms1
  $ hg --config ui.commitsubrepos=no ci -m3
  committing subrepository s

leave sub dirty (and check ui.commitsubrepos=no aborts the commit)

  $ echo c > s/a
  $ hg --config ui.commitsubrepos=no ci -m4
  abort: uncommitted changes in subrepo s
  (use --subrepos for recursive commit)
  [255]
  $ hg ci -m4
  committing subrepository s
  $ hg tip -R s
  changeset:   3:1c833a7a9e3a
  tag:         tip
  user:        test
  date:        Thu Jan 01 00:00:00 1970 +0000
  summary:     4
  

check caching

  $ hg co 0
  0 files updated, 0 files merged, 2 files removed, 0 files unresolved
  $ hg debugsub

restore

  $ hg co
  2 files updated, 0 files merged, 0 files removed, 0 files unresolved
  $ hg debugsub
  path s
   source   s
   revision 1c833a7a9e3a4445c711aaf0f012379cd0d4034e

new branch for merge tests

  $ hg co 1
  1 files updated, 0 files merged, 0 files removed, 0 files unresolved
  $ echo t = t >> .hgsub
  $ hg init t
  $ echo t > t/t
  $ hg -R t add t
  adding t/t (glob)

5

  $ hg ci -m5 # add sub
  committing subrepository t
  created new head
  $ echo t2 > t/t

6

  $ hg st -R s
  $ hg ci -m6 # change sub
  committing subrepository t
  $ hg debugsub
  path s
   source   s
   revision e4ece1bf43360ddc8f6a96432201a37b7cd27ae4
  path t
   source   t
   revision 6747d179aa9a688023c4b0cad32e4c92bb7f34ad
  $ echo t3 > t/t

7

  $ hg ci -m7 # change sub again for conflict test
  committing subrepository t
  $ hg rm .hgsub

8

  $ hg ci -m8 # remove sub

merge tests

  $ hg co -C 3
  2 files updated, 0 files merged, 0 files removed, 0 files unresolved
  $ hg merge 5 # test adding
  1 files updated, 0 files merged, 0 files removed, 0 files unresolved
  (branch merge, don't forget to commit)
  $ hg debugsub
  path s
   source   s
   revision fc627a69481fcbe5f1135069e8a3881c023e4cf5
  path t
   source   t
   revision 60ca1237c19474e7a3978b0dc1ca4e6f36d51382
  $ hg ci -m9
  created new head
  $ hg merge 6 --debug # test change
    searching for copies back to rev 2
  resolving manifests
   overwrite: False, partial: False
   ancestor: 1f14a2e2d3ec, local: f0d2028bf86d+, remote: 1831e14459c4
   .hgsubstate: versions differ -> m
  updating: .hgsubstate 1/1 files (100.00%)
  subrepo merge f0d2028bf86d+ 1831e14459c4 1f14a2e2d3ec
    subrepo t: other changed, get t:6747d179aa9a688023c4b0cad32e4c92bb7f34ad:hg
  getting subrepo t
  resolving manifests
   overwrite: True, partial: False
   ancestor: 60ca1237c194+, local: 60ca1237c194+, remote: 6747d179aa9a
   t: remote is newer -> g
  updating: t 1/1 files (100.00%)
  getting t
  0 files updated, 0 files merged, 0 files removed, 0 files unresolved
  (branch merge, don't forget to commit)
  $ hg debugsub
  path s
   source   s
   revision fc627a69481fcbe5f1135069e8a3881c023e4cf5
  path t
   source   t
   revision 6747d179aa9a688023c4b0cad32e4c92bb7f34ad
  $ echo conflict > t/t
  $ hg ci -m10
  committing subrepository t
  $ HGMERGE=internal:merge hg merge --debug 7 # test conflict
    searching for copies back to rev 2
  resolving manifests
   overwrite: False, partial: False
   ancestor: 1831e14459c4, local: e45c8b14af55+, remote: f94576341bcf
   .hgsubstate: versions differ -> m
  updating: .hgsubstate 1/1 files (100.00%)
  subrepo merge e45c8b14af55+ f94576341bcf 1831e14459c4
    subrepo t: both sides changed, merge with t:7af322bc1198a32402fe903e0b7ebcfc5c9bf8f4:hg
  merging subrepo t
    searching for copies back to rev 2
  resolving manifests
   overwrite: False, partial: False
   ancestor: 6747d179aa9a, local: 20a0db6fbf6c+, remote: 7af322bc1198
   t: versions differ -> m
  preserving t for resolve of t
  updating: t 1/1 files (100.00%)
  picked tool 'internal:merge' for t (binary False symlink False)
  merging t
  my t@20a0db6fbf6c+ other t@7af322bc1198 ancestor t@6747d179aa9a
  warning: conflicts during merge.
  merging t incomplete! (edit conflicts, then use 'hg resolve --mark')
  0 files updated, 0 files merged, 0 files removed, 1 files unresolved
  use 'hg resolve' to retry unresolved file merges or 'hg update -C .' to abandon
  0 files updated, 0 files merged, 0 files removed, 0 files unresolved
  (branch merge, don't forget to commit)

should conflict

  $ cat t/t
  <<<<<<< local
  conflict
  =======
  t3
  >>>>>>> other

clone

  $ cd ..
  $ hg clone t tc
  updating to branch default
  cloning subrepo s from $TESTTMP/sub/t/s (glob)
  cloning subrepo s/ss from $TESTTMP/sub/t/s/ss (glob)
  cloning subrepo t from $TESTTMP/sub/t/t (glob)
  3 files updated, 0 files merged, 0 files removed, 0 files unresolved
  $ cd tc
  $ hg debugsub
  path s
   source   s
   revision fc627a69481fcbe5f1135069e8a3881c023e4cf5
  path t
   source   t
   revision 20a0db6fbf6c3d2836e6519a642ae929bfc67c0e

push

  $ echo bah > t/t
  $ hg ci -m11
  committing subrepository t
  $ hg push
  pushing to $TESTTMP/sub/t (glob)
  pushing subrepo s/ss to $TESTTMP/sub/t/s/ss (glob)
  searching for changes
  no changes found
  pushing subrepo s to $TESTTMP/sub/t/s (glob)
  searching for changes
  no changes found
  pushing subrepo t to $TESTTMP/sub/t/t (glob)
  searching for changes
  adding changesets
  adding manifests
  adding file changes
  added 1 changesets with 1 changes to 1 files
  searching for changes
  adding changesets
  adding manifests
  adding file changes
  added 1 changesets with 1 changes to 1 files

push -f

  $ echo bah > s/a
  $ hg ci -m12
  committing subrepository s
  $ hg push
  pushing to $TESTTMP/sub/t (glob)
  pushing subrepo s/ss to $TESTTMP/sub/t/s/ss (glob)
  searching for changes
  no changes found
  pushing subrepo s to $TESTTMP/sub/t/s (glob)
  searching for changes
  abort: push creates new remote head 12a213df6fa9!
  (did you forget to merge? use push -f to force)
  [255]
  $ hg push -f
  pushing to $TESTTMP/sub/t (glob)
  pushing subrepo s/ss to $TESTTMP/sub/t/s/ss (glob)
  searching for changes
  no changes found
  pushing subrepo s to $TESTTMP/sub/t/s (glob)
  searching for changes
  adding changesets
  adding manifests
  adding file changes
  added 1 changesets with 1 changes to 1 files (+1 heads)
  pushing subrepo t to $TESTTMP/sub/t/t (glob)
  searching for changes
  no changes found
  searching for changes
  adding changesets
  adding manifests
  adding file changes
  added 1 changesets with 1 changes to 1 files

update

  $ cd ../t
  $ hg up -C # discard our earlier merge
  1 files updated, 0 files merged, 0 files removed, 0 files unresolved
  $ echo blah > t/t
  $ hg ci -m13
  committing subrepository t

pull

  $ cd ../tc
  $ hg pull
  pulling from $TESTTMP/sub/t (glob)
  searching for changes
  adding changesets
  adding manifests
  adding file changes
  added 1 changesets with 1 changes to 1 files
  (run 'hg update' to get a working copy)

should pull t

  $ hg up
  pulling subrepo t from $TESTTMP/sub/t/t (glob)
  searching for changes
  adding changesets
  adding manifests
  adding file changes
  added 1 changesets with 1 changes to 1 files
  1 files updated, 0 files merged, 0 files removed, 0 files unresolved
  $ cat t/t
  blah

bogus subrepo path aborts

  $ echo 'bogus=[boguspath' >> .hgsub
  $ hg ci -m 'bogus subrepo path'
  abort: missing ] in subrepo source
  [255]

Issue1986: merge aborts when trying to merge a subrepo that
shouldn't need merging

# subrepo layout
#
#   o   5 br
#  /|
# o |   4 default
# | |
# | o   3 br
# |/|
# o |   2 default
# | |
# | o   1 br
# |/
# o     0 default

  $ cd ..
  $ rm -rf sub
  $ hg init main
  $ cd main
  $ hg init s
  $ cd s
  $ echo a > a
  $ hg ci -Am1
  adding a
  $ hg branch br
  marked working directory as branch br
  (branches are permanent and global, did you want a bookmark?)
  $ echo a >> a
  $ hg ci -m1
  $ hg up default
  1 files updated, 0 files merged, 0 files removed, 0 files unresolved
  $ echo b > b
  $ hg ci -Am1
  adding b
  $ hg up br
  1 files updated, 0 files merged, 1 files removed, 0 files unresolved
  $ hg merge tip
  1 files updated, 0 files merged, 0 files removed, 0 files unresolved
  (branch merge, don't forget to commit)
  $ hg ci -m1
  $ hg up 2
  1 files updated, 0 files merged, 0 files removed, 0 files unresolved
  $ echo c > c
  $ hg ci -Am1
  adding c
  $ hg up 3
  1 files updated, 0 files merged, 1 files removed, 0 files unresolved
  $ hg merge 4
  1 files updated, 0 files merged, 0 files removed, 0 files unresolved
  (branch merge, don't forget to commit)
  $ hg ci -m1

# main repo layout:
#
#   * <-- try to merge default into br again
# .`|
# . o   5 br      --> substate = 5
# . |
# o |   4 default --> substate = 4
# | |
# | o   3 br      --> substate = 2
# |/|
# o |   2 default --> substate = 2
# | |
# | o   1 br      --> substate = 3
# |/
# o     0 default --> substate = 2

  $ cd ..
  $ echo 's = s' > .hgsub
  $ hg -R s up 2
  1 files updated, 0 files merged, 1 files removed, 0 files unresolved
  $ hg ci -Am1
  adding .hgsub
  committing subrepository s
  $ hg branch br
  marked working directory as branch br
  (branches are permanent and global, did you want a bookmark?)
  $ echo b > b
  $ hg -R s up 3
  1 files updated, 0 files merged, 0 files removed, 0 files unresolved
  $ hg ci -Am1
  adding b
  committing subrepository s
  $ hg up default
  1 files updated, 0 files merged, 1 files removed, 0 files unresolved
  $ echo c > c
  $ hg ci -Am1
  adding c
  $ hg up 1
  2 files updated, 0 files merged, 1 files removed, 0 files unresolved
  $ hg merge 2
  1 files updated, 0 files merged, 0 files removed, 0 files unresolved
  (branch merge, don't forget to commit)
  $ hg ci -m1
  $ hg up 2
  1 files updated, 0 files merged, 1 files removed, 0 files unresolved
  $ hg -R s up 4
  1 files updated, 0 files merged, 0 files removed, 0 files unresolved
  $ echo d > d
  $ hg ci -Am1
  adding d
  committing subrepository s
  $ hg up 3
  2 files updated, 0 files merged, 1 files removed, 0 files unresolved
  $ hg -R s up 5
  1 files updated, 0 files merged, 0 files removed, 0 files unresolved
  $ echo e > e
  $ hg ci -Am1
  adding e
  committing subrepository s

  $ hg up 5
  0 files updated, 0 files merged, 0 files removed, 0 files unresolved
  $ hg merge 4    # try to merge default into br again
  1 files updated, 0 files merged, 0 files removed, 0 files unresolved
  (branch merge, don't forget to commit)
  $ cd ..

test subrepo delete from .hgsubstate

  $ hg init testdelete
  $ mkdir testdelete/nested testdelete/nested2
  $ hg init testdelete/nested
  $ hg init testdelete/nested2
  $ echo test > testdelete/nested/foo
  $ echo test > testdelete/nested2/foo
  $ hg -R testdelete/nested add
  adding testdelete/nested/foo (glob)
  $ hg -R testdelete/nested2 add
  adding testdelete/nested2/foo (glob)
  $ hg -R testdelete/nested ci -m test
  $ hg -R testdelete/nested2 ci -m test
  $ echo nested = nested > testdelete/.hgsub
  $ echo nested2 = nested2 >> testdelete/.hgsub
  $ hg -R testdelete add
  adding testdelete/.hgsub (glob)
  $ hg -R testdelete ci -m "nested 1 & 2 added"
  committing subrepository nested
  committing subrepository nested2
  $ echo nested = nested > testdelete/.hgsub
  $ hg -R testdelete ci -m "nested 2 deleted"
  $ cat testdelete/.hgsubstate
  bdf5c9a3103743d900b12ae0db3ffdcfd7b0d878 nested
  $ hg -R testdelete remove testdelete/.hgsub
  $ hg -R testdelete ci -m ".hgsub deleted"
  $ cat testdelete/.hgsubstate
  bdf5c9a3103743d900b12ae0db3ffdcfd7b0d878 nested

test repository cloning

  $ mkdir mercurial mercurial2
  $ hg init nested_absolute
  $ echo test > nested_absolute/foo
  $ hg -R nested_absolute add
  adding nested_absolute/foo (glob)
  $ hg -R nested_absolute ci -mtest
  $ cd mercurial
  $ hg init nested_relative
  $ echo test2 > nested_relative/foo2
  $ hg -R nested_relative add
  adding nested_relative/foo2 (glob)
  $ hg -R nested_relative ci -mtest2
  $ hg init main
  $ echo "nested_relative = ../nested_relative" > main/.hgsub
  $ echo "nested_absolute = `pwd`/nested_absolute" >> main/.hgsub
  $ hg -R main add
  adding main/.hgsub (glob)
  $ hg -R main ci -m "add subrepos"
  committing subrepository nested_absolute
  committing subrepository nested_relative
  $ cd ..
  $ hg clone mercurial/main mercurial2/main
  updating to branch default
  2 files updated, 0 files merged, 0 files removed, 0 files unresolved
  $ cat mercurial2/main/nested_absolute/.hg/hgrc \
  >     mercurial2/main/nested_relative/.hg/hgrc
  [paths]
  default = $TESTTMP/sub/mercurial/nested_absolute
  [paths]
  default = $TESTTMP/sub/mercurial/nested_relative
  $ rm -rf mercurial mercurial2

Issue1977: multirepo push should fail if subrepo push fails

  $ hg init repo
  $ hg init repo/s
  $ echo a > repo/s/a
  $ hg -R repo/s ci -Am0
  adding a
  $ echo s = s > repo/.hgsub
  $ hg -R repo ci -Am1
  adding .hgsub
  committing subrepository s
  $ hg clone repo repo2
  updating to branch default
  cloning subrepo s from $TESTTMP/sub/repo/s (glob)
  2 files updated, 0 files merged, 0 files removed, 0 files unresolved
  $ hg -q -R repo2 pull -u
  $ echo 1 > repo2/s/a
  $ hg -R repo2/s ci -m2
  $ hg -q -R repo2/s push
  $ hg -R repo2/s up -C 0
  1 files updated, 0 files merged, 0 files removed, 0 files unresolved
  $ echo 2 > repo2/s/a
  $ hg -R repo2/s ci -m3
  created new head
  $ hg -R repo2 ci -m3
  committing subrepository s
  $ hg -q -R repo2 push
  abort: push creates new remote head 9d66565e64e1!
  (did you forget to merge? use push -f to force)
  [255]
  $ hg -R repo update
  0 files updated, 0 files merged, 0 files removed, 0 files unresolved
  $ rm -rf repo2 repo


Issue1852 subrepos with relative paths always push/pull relative to default

Prepare a repo with subrepo

  $ hg init issue1852a
  $ cd issue1852a
  $ hg init sub/repo
  $ echo test > sub/repo/foo
  $ hg -R sub/repo add sub/repo/foo
  $ echo sub/repo = sub/repo > .hgsub
  $ hg add .hgsub
  $ hg ci -mtest
  committing subrepository sub/repo (glob)
  $ echo test >> sub/repo/foo
  $ hg ci -mtest
  committing subrepository sub/repo (glob)
  $ cd ..

Create repo without default path, pull top repo, and see what happens on update

  $ hg init issue1852b
  $ hg -R issue1852b pull issue1852a
  pulling from issue1852a
  requesting all changes
  adding changesets
  adding manifests
  adding file changes
  added 2 changesets with 3 changes to 2 files
  (run 'hg update' to get a working copy)
  $ hg -R issue1852b update
  abort: default path for subrepository sub/repo not found (glob)
  [255]

Pull -u now doesn't help

  $ hg -R issue1852b pull -u issue1852a
  pulling from issue1852a
  searching for changes
  no changes found

Try the same, but with pull -u

  $ hg init issue1852c
  $ hg -R issue1852c pull -r0 -u issue1852a
  pulling from issue1852a
  adding changesets
  adding manifests
  adding file changes
  added 1 changesets with 2 changes to 2 files
  cloning subrepo sub/repo from issue1852a/sub/repo (glob)
  2 files updated, 0 files merged, 0 files removed, 0 files unresolved

Try to push from the other side

  $ hg -R issue1852a push `pwd`/issue1852c
  pushing to $TESTTMP/sub/issue1852c
  pushing subrepo sub/repo to $TESTTMP/sub/issue1852c/sub/repo (glob)
  searching for changes
  no changes found
  searching for changes
  adding changesets
  adding manifests
  adding file changes
  added 1 changesets with 1 changes to 1 files

Incoming and outgoing should not use the default path:

  $ hg clone -q issue1852a issue1852d
  $ hg -R issue1852d outgoing --subrepos issue1852c
  comparing with issue1852c
  searching for changes
  no changes found
  comparing with issue1852c/sub/repo
  searching for changes
  no changes found
  [1]
  $ hg -R issue1852d incoming --subrepos issue1852c
  comparing with issue1852c
  searching for changes
  no changes found
  comparing with issue1852c/sub/repo
  searching for changes
  no changes found
  [1]

Check status of files when none of them belong to the first
subrepository:

  $ hg init subrepo-status
  $ cd subrepo-status
  $ hg init subrepo-1
  $ hg init subrepo-2
  $ cd subrepo-2
  $ touch file
  $ hg add file
  $ cd ..
  $ echo subrepo-1 = subrepo-1 > .hgsub
  $ echo subrepo-2 = subrepo-2 >> .hgsub
  $ hg add .hgsub
  $ hg ci -m 'Added subrepos'
  committing subrepository subrepo-1
  committing subrepository subrepo-2
  $ hg st subrepo-2/file

Check hg update --clean
  $ cd $TESTTMP/sub/t
  $ rm -r t/t.orig
  $ hg status -S --all
  C .hgsub
  C .hgsubstate
  C a
  C s/.hgsub
  C s/.hgsubstate
  C s/a
  C s/ss/a
  C t/t
  $ echo c1 > s/a
  $ cd s
  $ echo c1 > b
  $ echo c1 > c
  $ hg add b
  $ cd ..
  $ hg status -S
  M s/a
  A s/b
  ? s/c
  $ hg update -C
  1 files updated, 0 files merged, 0 files removed, 0 files unresolved
  $ hg status -S
  ? s/b
  ? s/c

Sticky subrepositories, no changes
  $ cd $TESTTMP/sub/t
  $ hg id
  925c17564ef8 tip
  $ hg -R s id
  12a213df6fa9 tip
  $ hg -R t id  
  52c0adc0515a tip
  $ hg update 11
  1 files updated, 0 files merged, 0 files removed, 0 files unresolved
  $ hg id
  365661e5936a
  $ hg -R s id
  fc627a69481f
  $ hg -R t id  
  e95bcfa18a35

Sticky subrepositorys, file changes
  $ touch s/f1
  $ touch t/f1
  $ hg add -S s/f1
  $ hg add -S t/f1
  $ hg id
  365661e5936a
  $ hg -R s id
  fc627a69481f+
  $ hg -R t id  
  e95bcfa18a35+
  $ hg update tip
   subrepository sources for s differ
  use (l)ocal source (fc627a69481f) or (r)emote source (12a213df6fa9)?
   l
   subrepository sources for t differ
  use (l)ocal source (e95bcfa18a35) or (r)emote source (52c0adc0515a)?
   l
  0 files updated, 0 files merged, 0 files removed, 0 files unresolved
  $ hg id
  925c17564ef8+ tip
  $ hg -R s id
  fc627a69481f+
  $ hg -R t id  
  e95bcfa18a35+
  $ hg update --clean tip
  1 files updated, 0 files merged, 0 files removed, 0 files unresolved

Sticky subrepository, revision updates
  $ hg id
  925c17564ef8 tip
  $ hg -R s id
  12a213df6fa9 tip
  $ hg -R t id  
  52c0adc0515a tip
  $ cd s
  $ hg update -r -2
  1 files updated, 0 files merged, 0 files removed, 0 files unresolved
  $ cd ../t
  $ hg update -r 2
  1 files updated, 0 files merged, 0 files removed, 0 files unresolved
  $ cd ..
  $ hg update 10
   subrepository sources for t differ (in checked out version)
  use (l)ocal source (7af322bc1198) or (r)emote source (20a0db6fbf6c)?
   l
  0 files updated, 0 files merged, 0 files removed, 0 files unresolved
  $ hg id
  e45c8b14af55+
  $ hg -R s id
  1c833a7a9e3a
  $ hg -R t id  
  7af322bc1198

Sticky subrepository, file changes and revision updates
  $ touch s/f1
  $ touch t/f1
  $ hg add -S s/f1
  $ hg add -S t/f1
  $ hg id
  e45c8b14af55+
  $ hg -R s id
  1c833a7a9e3a+
  $ hg -R t id  
  7af322bc1198+
  $ hg update tip
   subrepository sources for s differ
  use (l)ocal source (1c833a7a9e3a) or (r)emote source (12a213df6fa9)?
   l
   subrepository sources for t differ
  use (l)ocal source (7af322bc1198) or (r)emote source (52c0adc0515a)?
   l
  0 files updated, 0 files merged, 0 files removed, 0 files unresolved
  $ hg id
  925c17564ef8 tip
  $ hg -R s id
  1c833a7a9e3a+
  $ hg -R t id  
  7af322bc1198+

Sticky repository, update --clean
  $ hg update --clean tip
  1 files updated, 0 files merged, 0 files removed, 0 files unresolved
  $ hg id
  925c17564ef8 tip
  $ hg -R s id
  12a213df6fa9 tip
  $ hg -R t id  
  52c0adc0515a tip

Test subrepo already at intended revision:
  $ cd s
  $ hg update fc627a69481f
  1 files updated, 0 files merged, 0 files removed, 0 files unresolved
  $ cd ..
  $ hg update 11
  0 files updated, 0 files merged, 0 files removed, 0 files unresolved
  0 files updated, 0 files merged, 0 files removed, 0 files unresolved
  $ hg id -n
  11+
  $ hg -R s id
  fc627a69481f
  $ hg -R t id 
  e95bcfa18a35

Test that removing .hgsubstate doesn't break anything:

  $ hg rm -f .hgsubstate
  $ hg ci -mrm
  committing subrepository s
  committing subrepository t
  created new head
  $ hg log -vr tip
  changeset:   14:3941e0aa5236
  tag:         tip
  parent:      11:365661e5936a
  user:        test
  date:        Thu Jan 01 00:00:00 1970 +0000
  description:
  rm
  
  

Test that removing .hgsub removes .hgsubstate:

  $ hg rm .hgsub
  $ hg ci -mrm2
  $ hg log -vr tip
  changeset:   15:8b31de9d13d1
  tag:         tip
  user:        test
  date:        Thu Jan 01 00:00:00 1970 +0000
  files:       .hgsub .hgsubstate
  description:
  rm2
  
  
<<<<<<< HEAD
Test behavior of add for explicit path in subrepo:
  $ cd ..
  $ hg init explicit
  $ cd explicit
  $ echo s = s > .hgsub
  $ hg add .hgsub
  $ hg init s
  $ hg ci -m0
  committing subrepository s
Adding with an explicit path in a subrepo adds the file
  $ echo c1 > f1
  $ echo c2 > s/f2
  $ hg st -S
  ? f1
  ? s/f2
  $ hg add s/f2
  $ hg st -S
  A s/f2
  ? f1
  $ hg ci -R s -m0
  $ hg ci -Am1
  adding f1
  committing subrepository s
Adding with an explicit path in a subrepo with -S has the same behavior
  $ echo c3 > f3
  $ echo c4 > s/f4
  $ hg st -S
  ? f3
  ? s/f4
  $ hg add -S s/f4
  $ hg st -S
  A s/f4
  ? f3
  $ hg ci -R s -m1
  $ hg ci -Ama2
  adding f3
  committing subrepository s
Adding without a path or pattern silently ignores subrepos
  $ echo c5 > f5
  $ echo c6 > s/f6
  $ echo c7 > s/f7
  $ hg st -S
  ? f5
  ? s/f6
  ? s/f7
  $ hg add
  adding f5
  $ hg st -S
  A f5
  ? s/f6
  ? s/f7
  $ hg ci -R s -Am2
  adding f6
  adding f7
  $ hg ci -m3
  committing subrepository s
Adding without a path or pattern with -S also adds files in subrepos
  $ echo c8 > f8
  $ echo c9 > s/f9
  $ echo c10 > s/f10
  $ hg st -S
  ? f8
  ? s/f10
  ? s/f9
  $ hg add -S
  adding f8
  adding s/f10 (glob)
  adding s/f9 (glob)
  $ hg st -S
  A f8
  A s/f10
  A s/f9
  $ hg ci -R s -m3
  $ hg ci -m4
  committing subrepository s
Adding with a pattern silently ignores subrepos
  $ echo c11 > fm11
  $ echo c12 > fn12
  $ echo c13 > s/fm13
  $ echo c14 > s/fn14
  $ hg st -S
  ? fm11
  ? fn12
  ? s/fm13
  ? s/fn14
  $ hg add 'glob:**fm*'
  adding fm11
  $ hg st -S
  A fm11
  ? fn12
  ? s/fm13
  ? s/fn14
  $ hg ci -R s -Am4
  adding fm13
  adding fn14
  $ hg ci -Am5
  adding fn12
  committing subrepository s
Adding with a pattern with -S also adds matches in subrepos
  $ echo c15 > fm15
  $ echo c16 > fn16
  $ echo c17 > s/fm17
  $ echo c18 > s/fn18
  $ hg st -S
  ? fm15
  ? fn16
  ? s/fm17
  ? s/fn18
  $ hg add -S 'glob:**fm*'
  adding fm15
  adding s/fm17 (glob)
  $ hg st -S
  A fm15
  A s/fm17
  ? fn16
  ? s/fn18
  $ hg ci -R s -Am5
  adding fn18
  $ hg ci -Am6
  adding fn16
  committing subrepository s

Test behavior of forget for explicit path in subrepo:
Forgetting an explicit path in a subrepo untracks the file
  $ echo c19 > s/f19
  $ hg add s/f19
  $ hg st -S
  A s/f19
  $ hg forget s/f19
  $ hg st -S
  ? s/f19
  $ rm s/f19
=======
Test issue3153: diff -S with deleted subrepos

  $ hg diff --nodates -S -c .
  diff -r 3941e0aa5236 -r 8b31de9d13d1 .hgsub
  --- a/.hgsub
  +++ /dev/null
  @@ -1,2 +0,0 @@
  -s = s
  -t = t
  diff -r 3941e0aa5236 -r 8b31de9d13d1 .hgsubstate
  --- a/.hgsubstate
  +++ /dev/null
  @@ -1,2 +0,0 @@
  -fc627a69481fcbe5f1135069e8a3881c023e4cf5 s
  -e95bcfa18a358dc4936da981ebf4147b4cad1362 t
>>>>>>> 54d4706f
<|MERGE_RESOLUTION|>--- conflicted
+++ resolved
@@ -885,140 +885,6 @@
   rm2
   
   
-<<<<<<< HEAD
-Test behavior of add for explicit path in subrepo:
-  $ cd ..
-  $ hg init explicit
-  $ cd explicit
-  $ echo s = s > .hgsub
-  $ hg add .hgsub
-  $ hg init s
-  $ hg ci -m0
-  committing subrepository s
-Adding with an explicit path in a subrepo adds the file
-  $ echo c1 > f1
-  $ echo c2 > s/f2
-  $ hg st -S
-  ? f1
-  ? s/f2
-  $ hg add s/f2
-  $ hg st -S
-  A s/f2
-  ? f1
-  $ hg ci -R s -m0
-  $ hg ci -Am1
-  adding f1
-  committing subrepository s
-Adding with an explicit path in a subrepo with -S has the same behavior
-  $ echo c3 > f3
-  $ echo c4 > s/f4
-  $ hg st -S
-  ? f3
-  ? s/f4
-  $ hg add -S s/f4
-  $ hg st -S
-  A s/f4
-  ? f3
-  $ hg ci -R s -m1
-  $ hg ci -Ama2
-  adding f3
-  committing subrepository s
-Adding without a path or pattern silently ignores subrepos
-  $ echo c5 > f5
-  $ echo c6 > s/f6
-  $ echo c7 > s/f7
-  $ hg st -S
-  ? f5
-  ? s/f6
-  ? s/f7
-  $ hg add
-  adding f5
-  $ hg st -S
-  A f5
-  ? s/f6
-  ? s/f7
-  $ hg ci -R s -Am2
-  adding f6
-  adding f7
-  $ hg ci -m3
-  committing subrepository s
-Adding without a path or pattern with -S also adds files in subrepos
-  $ echo c8 > f8
-  $ echo c9 > s/f9
-  $ echo c10 > s/f10
-  $ hg st -S
-  ? f8
-  ? s/f10
-  ? s/f9
-  $ hg add -S
-  adding f8
-  adding s/f10 (glob)
-  adding s/f9 (glob)
-  $ hg st -S
-  A f8
-  A s/f10
-  A s/f9
-  $ hg ci -R s -m3
-  $ hg ci -m4
-  committing subrepository s
-Adding with a pattern silently ignores subrepos
-  $ echo c11 > fm11
-  $ echo c12 > fn12
-  $ echo c13 > s/fm13
-  $ echo c14 > s/fn14
-  $ hg st -S
-  ? fm11
-  ? fn12
-  ? s/fm13
-  ? s/fn14
-  $ hg add 'glob:**fm*'
-  adding fm11
-  $ hg st -S
-  A fm11
-  ? fn12
-  ? s/fm13
-  ? s/fn14
-  $ hg ci -R s -Am4
-  adding fm13
-  adding fn14
-  $ hg ci -Am5
-  adding fn12
-  committing subrepository s
-Adding with a pattern with -S also adds matches in subrepos
-  $ echo c15 > fm15
-  $ echo c16 > fn16
-  $ echo c17 > s/fm17
-  $ echo c18 > s/fn18
-  $ hg st -S
-  ? fm15
-  ? fn16
-  ? s/fm17
-  ? s/fn18
-  $ hg add -S 'glob:**fm*'
-  adding fm15
-  adding s/fm17 (glob)
-  $ hg st -S
-  A fm15
-  A s/fm17
-  ? fn16
-  ? s/fn18
-  $ hg ci -R s -Am5
-  adding fn18
-  $ hg ci -Am6
-  adding fn16
-  committing subrepository s
-
-Test behavior of forget for explicit path in subrepo:
-Forgetting an explicit path in a subrepo untracks the file
-  $ echo c19 > s/f19
-  $ hg add s/f19
-  $ hg st -S
-  A s/f19
-  $ hg forget s/f19
-  $ hg st -S
-  ? s/f19
-  $ rm s/f19
-=======
 Test issue3153: diff -S with deleted subrepos
 
   $ hg diff --nodates -S -c .
@@ -1034,4 +900,136 @@
   @@ -1,2 +0,0 @@
   -fc627a69481fcbe5f1135069e8a3881c023e4cf5 s
   -e95bcfa18a358dc4936da981ebf4147b4cad1362 t
->>>>>>> 54d4706f
+
+Test behavior of add for explicit path in subrepo:
+  $ cd ..
+  $ hg init explicit
+  $ cd explicit
+  $ echo s = s > .hgsub
+  $ hg add .hgsub
+  $ hg init s
+  $ hg ci -m0
+  committing subrepository s
+Adding with an explicit path in a subrepo adds the file
+  $ echo c1 > f1
+  $ echo c2 > s/f2
+  $ hg st -S
+  ? f1
+  ? s/f2
+  $ hg add s/f2
+  $ hg st -S
+  A s/f2
+  ? f1
+  $ hg ci -R s -m0
+  $ hg ci -Am1
+  adding f1
+  committing subrepository s
+Adding with an explicit path in a subrepo with -S has the same behavior
+  $ echo c3 > f3
+  $ echo c4 > s/f4
+  $ hg st -S
+  ? f3
+  ? s/f4
+  $ hg add -S s/f4
+  $ hg st -S
+  A s/f4
+  ? f3
+  $ hg ci -R s -m1
+  $ hg ci -Ama2
+  adding f3
+  committing subrepository s
+Adding without a path or pattern silently ignores subrepos
+  $ echo c5 > f5
+  $ echo c6 > s/f6
+  $ echo c7 > s/f7
+  $ hg st -S
+  ? f5
+  ? s/f6
+  ? s/f7
+  $ hg add
+  adding f5
+  $ hg st -S
+  A f5
+  ? s/f6
+  ? s/f7
+  $ hg ci -R s -Am2
+  adding f6
+  adding f7
+  $ hg ci -m3
+  committing subrepository s
+Adding without a path or pattern with -S also adds files in subrepos
+  $ echo c8 > f8
+  $ echo c9 > s/f9
+  $ echo c10 > s/f10
+  $ hg st -S
+  ? f8
+  ? s/f10
+  ? s/f9
+  $ hg add -S
+  adding f8
+  adding s/f10 (glob)
+  adding s/f9 (glob)
+  $ hg st -S
+  A f8
+  A s/f10
+  A s/f9
+  $ hg ci -R s -m3
+  $ hg ci -m4
+  committing subrepository s
+Adding with a pattern silently ignores subrepos
+  $ echo c11 > fm11
+  $ echo c12 > fn12
+  $ echo c13 > s/fm13
+  $ echo c14 > s/fn14
+  $ hg st -S
+  ? fm11
+  ? fn12
+  ? s/fm13
+  ? s/fn14
+  $ hg add 'glob:**fm*'
+  adding fm11
+  $ hg st -S
+  A fm11
+  ? fn12
+  ? s/fm13
+  ? s/fn14
+  $ hg ci -R s -Am4
+  adding fm13
+  adding fn14
+  $ hg ci -Am5
+  adding fn12
+  committing subrepository s
+Adding with a pattern with -S also adds matches in subrepos
+  $ echo c15 > fm15
+  $ echo c16 > fn16
+  $ echo c17 > s/fm17
+  $ echo c18 > s/fn18
+  $ hg st -S
+  ? fm15
+  ? fn16
+  ? s/fm17
+  ? s/fn18
+  $ hg add -S 'glob:**fm*'
+  adding fm15
+  adding s/fm17 (glob)
+  $ hg st -S
+  A fm15
+  A s/fm17
+  ? fn16
+  ? s/fn18
+  $ hg ci -R s -Am5
+  adding fn18
+  $ hg ci -Am6
+  adding fn16
+  committing subrepository s
+
+Test behavior of forget for explicit path in subrepo:
+Forgetting an explicit path in a subrepo untracks the file
+  $ echo c19 > s/f19
+  $ hg add s/f19
+  $ hg st -S
+  A s/f19
+  $ hg forget s/f19
+  $ hg st -S
+  ? s/f19
+  $ rm s/f19