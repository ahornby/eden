# commands.py - command processing for mercurial
#
# Copyright 2005, 2006 Matt Mackall <mpm@selenic.com>
#
# This software may be used and distributed according to the terms
# of the GNU General Public License, incorporated herein by reference.

import demandimport; demandimport.enable()
from node import *
<<<<<<< HEAD
from i18n import _
import bisect, os, re, sys, signal, imp, urllib, pdb, shlex, stat
import fancyopts, ui, hg, util, lock, revlog, bundlerepo
import difflib, patch, time, help, mdiff, tempfile
import traceback, errno, version, atexit
import archival, changegroup, cmdutil, hgweb.server, sshserver
=======
from i18n import gettext as _
demandload(globals(), "bisect os re sys signal imp urllib pdb shlex stat")
demandload(globals(), "fancyopts ui hg util lock revlog bundlerepo")
demandload(globals(), "difflib patch time help mdiff tempfile")
demandload(globals(), "traceback errno version atexit socket")
demandload(globals(), "archival changegroup cmdutil hgweb.server sshserver")
>>>>>>> 742fac2e

class UnknownCommand(Exception):
    """Exception raised if command is not in the command table."""
class AmbiguousCommand(Exception):
    """Exception raised if command shortcut matches more than one command."""

def bail_if_changed(repo):
    modified, added, removed, deleted = repo.status()[:4]
    if modified or added or removed or deleted:
        raise util.Abort(_("outstanding uncommitted changes"))

def logmessage(opts):
    """ get the log message according to -m and -l option """
    message = opts['message']
    logfile = opts['logfile']

    if message and logfile:
        raise util.Abort(_('options --message and --logfile are mutually '
                           'exclusive'))
    if not message and logfile:
        try:
            if logfile == '-':
                message = sys.stdin.read()
            else:
                message = open(logfile).read()
        except IOError, inst:
            raise util.Abort(_("can't read commit message '%s': %s") %
                             (logfile, inst.strerror))
    return message

def setremoteconfig(ui, opts):
    "copy remote options to ui tree"
    if opts.get('ssh'):
        ui.setconfig("ui", "ssh", opts['ssh'])
    if opts.get('remotecmd'):
        ui.setconfig("ui", "remotecmd", opts['remotecmd'])

# Commands start here, listed alphabetically

def add(ui, repo, *pats, **opts):
    """add the specified files on the next commit

    Schedule files to be version controlled and added to the repository.

    The files will be added to the repository at the next commit. To
    undo an add before that, see hg revert.

    If no names are given, add all files in the repository.
    """

    names = []
    for src, abs, rel, exact in cmdutil.walk(repo, pats, opts):
        if exact:
            if ui.verbose:
                ui.status(_('adding %s\n') % rel)
            names.append(abs)
        elif repo.dirstate.state(abs) == '?':
            ui.status(_('adding %s\n') % rel)
            names.append(abs)
    if not opts.get('dry_run'):
        repo.add(names)

def addremove(ui, repo, *pats, **opts):
    """add all new files, delete all missing files

    Add all new files and remove all missing files from the repository.

    New files are ignored if they match any of the patterns in .hgignore. As
    with add, these changes take effect at the next commit.

    Use the -s option to detect renamed files.  With a parameter > 0,
    this compares every removed file with every added file and records
    those similar enough as renames.  This option takes a percentage
    between 0 (disabled) and 100 (files must be identical) as its
    parameter.  Detecting renamed files this way can be expensive.
    """
    sim = float(opts.get('similarity') or 0)
    if sim < 0 or sim > 100:
        raise util.Abort(_('similarity must be between 0 and 100'))
    return cmdutil.addremove(repo, pats, opts, similarity=sim/100.)

def annotate(ui, repo, *pats, **opts):
    """show changeset information per file line

    List changes in files, showing the revision id responsible for each line

    This command is useful to discover who did a change or when a change took
    place.

    Without the -a option, annotate will avoid processing files it
    detects as binary. With -a, annotate will generate an annotation
    anyway, probably with undesirable results.
    """
    getdate = util.cachefunc(lambda x: util.datestr(x.date()))

    if not pats:
        raise util.Abort(_('at least one file name or pattern required'))

    opmap = [['user', lambda x: ui.shortuser(x.user())],
             ['number', lambda x: str(x.rev())],
             ['changeset', lambda x: short(x.node())],
             ['date', getdate], ['follow', lambda x: x.path()]]
    if (not opts['user'] and not opts['changeset'] and not opts['date']
        and not opts['follow']):
        opts['number'] = 1

    ctx = repo.changectx(opts['rev'])

    for src, abs, rel, exact in cmdutil.walk(repo, pats, opts,
                                             node=ctx.node()):
        fctx = ctx.filectx(abs)
        if not opts['text'] and util.binary(fctx.data()):
            ui.write(_("%s: binary file\n") % ((pats and rel) or abs))
            continue

        lines = fctx.annotate(follow=opts.get('follow'))
        pieces = []

        for o, f in opmap:
            if opts[o]:
                l = [f(n) for n, dummy in lines]
                if l:
                    m = max(map(len, l))
                    pieces.append(["%*s" % (m, x) for x in l])

        if pieces:
            for p, l in zip(zip(*pieces), lines):
                ui.write("%s: %s" % (" ".join(p), l[1]))

def archive(ui, repo, dest, **opts):
    '''create unversioned archive of a repository revision

    By default, the revision used is the parent of the working
    directory; use "-r" to specify a different revision.

    To specify the type of archive to create, use "-t".  Valid
    types are:

    "files" (default): a directory full of files
    "tar": tar archive, uncompressed
    "tbz2": tar archive, compressed using bzip2
    "tgz": tar archive, compressed using gzip
    "uzip": zip archive, uncompressed
    "zip": zip archive, compressed using deflate

    The exact name of the destination archive or directory is given
    using a format string; see "hg help export" for details.

    Each member added to an archive file has a directory prefix
    prepended.  Use "-p" to specify a format string for the prefix.
    The default is the basename of the archive, with suffixes removed.
    '''

    node = repo.changectx(opts['rev']).node()
    dest = cmdutil.make_filename(repo, dest, node)
    if os.path.realpath(dest) == repo.root:
        raise util.Abort(_('repository root cannot be destination'))
    dummy, matchfn, dummy = cmdutil.matchpats(repo, [], opts)
    kind = opts.get('type') or 'files'
    prefix = opts['prefix']
    if dest == '-':
        if kind == 'files':
            raise util.Abort(_('cannot archive plain files to stdout'))
        dest = sys.stdout
        if not prefix: prefix = os.path.basename(repo.root) + '-%h'
    prefix = cmdutil.make_filename(repo, prefix, node)
    archival.archive(repo, dest, node, kind, not opts['no_decode'],
                     matchfn, prefix)

def backout(ui, repo, rev, **opts):
    '''reverse effect of earlier changeset

    Commit the backed out changes as a new changeset.  The new
    changeset is a child of the backed out changeset.

    If you back out a changeset other than the tip, a new head is
    created.  This head is the parent of the working directory.  If
    you back out an old changeset, your working directory will appear
    old after the backout.  You should merge the backout changeset
    with another head.

    The --merge option remembers the parent of the working directory
    before starting the backout, then merges the new head with that
    changeset afterwards.  This saves you from doing the merge by
    hand.  The result of this merge is not committed, as for a normal
    merge.'''

    bail_if_changed(repo)
    op1, op2 = repo.dirstate.parents()
    if op2 != nullid:
        raise util.Abort(_('outstanding uncommitted merge'))
    node = repo.lookup(rev)
    p1, p2 = repo.changelog.parents(node)
    if p1 == nullid:
        raise util.Abort(_('cannot back out a change with no parents'))
    if p2 != nullid:
        if not opts['parent']:
            raise util.Abort(_('cannot back out a merge changeset without '
                               '--parent'))
        p = repo.lookup(opts['parent'])
        if p not in (p1, p2):
            raise util.Abort(_('%s is not a parent of %s') %
                             (short(p), short(node)))
        parent = p
    else:
        if opts['parent']:
            raise util.Abort(_('cannot use --parent on non-merge changeset'))
        parent = p1
    hg.clean(repo, node, show_stats=False)
    revert_opts = opts.copy()
    revert_opts['date'] = None
    revert_opts['all'] = True
    revert_opts['rev'] = hex(parent)
    revert(ui, repo, **revert_opts)
    commit_opts = opts.copy()
    commit_opts['addremove'] = False
    if not commit_opts['message'] and not commit_opts['logfile']:
        commit_opts['message'] = _("Backed out changeset %s") % (hex(node))
        commit_opts['force_editor'] = True
    commit(ui, repo, **commit_opts)
    def nice(node):
        return '%d:%s' % (repo.changelog.rev(node), short(node))
    ui.status(_('changeset %s backs out changeset %s\n') %
              (nice(repo.changelog.tip()), nice(node)))
    if op1 != node:
        if opts['merge']:
            ui.status(_('merging with changeset %s\n') % nice(op1))
            hg.merge(repo, hex(op1))
        else:
            ui.status(_('the backout changeset is a new head - '
                        'do not forget to merge\n'))
            ui.status(_('(use "backout --merge" '
                        'if you want to auto-merge)\n'))

def branch(ui, repo, label=None):
    """set or show the current branch name

    With <name>, set the current branch name. Otherwise, show the
    current branch name.
    """

    if label is not None:
        repo.opener("branch", "w").write(util.fromlocal(label) + '\n')
    else:
        b = util.tolocal(repo.workingctx().branch())
        if b:
            ui.write("%s\n" % b)

def branches(ui, repo):
    """list repository named branches

    List the repository's named branches.
    """
    b = repo.branchtags()
    l = [(-repo.changelog.rev(n), n, t) for t, n in b.items()]
    l.sort()
    for r, n, t in l:
        hexfunc = ui.debugflag and hex or short
        if ui.quiet:
            ui.write("%s\n" % t)
        else:
            t = util.localsub(t, 30)
            t += " " * (30 - util.locallen(t))
            ui.write("%s %s:%s\n" % (t, -r, hexfunc(n)))

def bundle(ui, repo, fname, dest=None, **opts):
    """create a changegroup file

    Generate a compressed changegroup file collecting changesets not
    found in the other repository.

    If no destination repository is specified the destination is assumed
    to have all the nodes specified by one or more --base parameters.

    The bundle file can then be transferred using conventional means and
    applied to another repository with the unbundle or pull command.
    This is useful when direct push and pull are not available or when
    exporting an entire repository is undesirable.

    Applying bundles preserves all changeset contents including
    permissions, copy/rename information, and revision history.
    """
    revs = opts.get('rev') or None
    if revs:
        revs = [repo.lookup(rev) for rev in revs]
    base = opts.get('base')
    if base:
        if dest:
            raise util.Abort(_("--base is incompatible with specifiying "
                               "a destination"))
        base = [repo.lookup(rev) for rev in base]
        # create the right base
        # XXX: nodesbetween / changegroup* should be "fixed" instead
        o = []
        has = {nullid: None}
        for n in base:
            has.update(repo.changelog.reachable(n))
        if revs:
            visit = list(revs)
        else:
            visit = repo.changelog.heads()
        seen = {}
        while visit:
            n = visit.pop(0)
            parents = [p for p in repo.changelog.parents(n) if p not in has]
            if len(parents) == 0:
                o.insert(0, n)
            else:
                for p in parents:
                    if p not in seen:
                        seen[p] = 1
                        visit.append(p)
    else:
        setremoteconfig(ui, opts)
        dest = ui.expandpath(dest or 'default-push', dest or 'default')
        other = hg.repository(ui, dest)
        o = repo.findoutgoing(other, force=opts['force'])

    if revs:
        cg = repo.changegroupsubset(o, revs, 'bundle')
    else:
        cg = repo.changegroup(o, 'bundle')
    changegroup.writebundle(cg, fname, "HG10BZ")

def cat(ui, repo, file1, *pats, **opts):
    """output the current or given revision of files

    Print the specified files as they were at the given revision.
    If no revision is given, the parent of the working directory is used,
    or tip if no revision is checked out.

    Output may be to a file, in which case the name of the file is
    given using a format string.  The formatting rules are the same as
    for the export command, with the following additions:

    %s   basename of file being printed
    %d   dirname of file being printed, or '.' if in repo root
    %p   root-relative path name of file being printed
    """
    ctx = repo.changectx(opts['rev'])
    for src, abs, rel, exact in cmdutil.walk(repo, (file1,) + pats, opts,
                                             ctx.node()):
        fp = cmdutil.make_file(repo, opts['output'], ctx.node(), pathname=abs)
        fp.write(ctx.filectx(abs).data())

def clone(ui, source, dest=None, **opts):
    """make a copy of an existing repository

    Create a copy of an existing repository in a new directory.

    If no destination directory name is specified, it defaults to the
    basename of the source.

    The location of the source is added to the new repository's
    .hg/hgrc file, as the default to be used for future pulls.

    For efficiency, hardlinks are used for cloning whenever the source
    and destination are on the same filesystem (note this applies only
    to the repository data, not to the checked out files).  Some
    filesystems, such as AFS, implement hardlinking incorrectly, but
    do not report errors.  In these cases, use the --pull option to
    avoid hardlinking.

    You can safely clone repositories and checked out files using full
    hardlinks with

      $ cp -al REPO REPOCLONE

    which is the fastest way to clone. However, the operation is not
    atomic (making sure REPO is not modified during the operation is
    up to you) and you have to make sure your editor breaks hardlinks
    (Emacs and most Linux Kernel tools do so).

    If you use the -r option to clone up to a specific revision, no
    subsequent revisions will be present in the cloned repository.
    This option implies --pull, even on local repositories.

    See pull for valid source format details.

    It is possible to specify an ssh:// URL as the destination, but no
    .hg/hgrc and working directory will be created on the remote side.
    Look at the help text for the pull command for important details
    about ssh:// URLs.
    """
    setremoteconfig(ui, opts)
    hg.clone(ui, ui.expandpath(source), dest,
             pull=opts['pull'],
             stream=opts['uncompressed'],
             rev=opts['rev'],
             update=not opts['noupdate'])

def commit(ui, repo, *pats, **opts):
    """commit the specified files or all outstanding changes

    Commit changes to the given files into the repository.

    If a list of files is omitted, all changes reported by "hg status"
    will be committed.

    If no commit message is specified, the editor configured in your hgrc
    or in the EDITOR environment variable is started to enter a message.
    """
    message = logmessage(opts)

    if opts['addremove']:
        cmdutil.addremove(repo, pats, opts)
    fns, match, anypats = cmdutil.matchpats(repo, pats, opts)
    if pats:
        status = repo.status(files=fns, match=match)
        modified, added, removed, deleted, unknown = status[:5]
        files = modified + added + removed
        slist = None
        for f in fns:
            if f not in files:
                rf = repo.wjoin(f)
                if f in unknown:
                    raise util.Abort(_("file %s not tracked!") % rf)
                try:
                    mode = os.lstat(rf)[stat.ST_MODE]
                except OSError:
                    raise util.Abort(_("file %s not found!") % rf)
                if stat.S_ISDIR(mode):
                    name = f + '/'
                    if slist is None:
                        slist = list(files)
                        slist.sort()
                    i = bisect.bisect(slist, name)
                    if i >= len(slist) or not slist[i].startswith(name):
                        raise util.Abort(_("no match under directory %s!")
                                         % rf)
                elif not stat.S_ISREG(mode):
                    raise util.Abort(_("can't commit %s: "
                                       "unsupported file type!") % rf)
    else:
        files = []
    try:
        repo.commit(files, message, opts['user'], opts['date'], match,
                    force_editor=opts.get('force_editor'))
    except ValueError, inst:
        raise util.Abort(str(inst))

def docopy(ui, repo, pats, opts, wlock):
    # called with the repo lock held
    #
    # hgsep => pathname that uses "/" to separate directories
    # ossep => pathname that uses os.sep to separate directories
    cwd = repo.getcwd()
    errors = 0
    copied = []
    targets = {}

    # abs: hgsep
    # rel: ossep
    # return: hgsep
    def okaytocopy(abs, rel, exact):
        reasons = {'?': _('is not managed'),
                   'a': _('has been marked for add'),
                   'r': _('has been marked for remove')}
        state = repo.dirstate.state(abs)
        reason = reasons.get(state)
        if reason:
            if state == 'a':
                origsrc = repo.dirstate.copied(abs)
                if origsrc is not None:
                    return origsrc
            if exact:
                ui.warn(_('%s: not copying - file %s\n') % (rel, reason))
        else:
            return abs

    # origsrc: hgsep
    # abssrc: hgsep
    # relsrc: ossep
    # target: ossep
    def copy(origsrc, abssrc, relsrc, target, exact):
        abstarget = util.canonpath(repo.root, cwd, target)
        reltarget = util.pathto(cwd, abstarget)
        prevsrc = targets.get(abstarget)
        if prevsrc is not None:
            ui.warn(_('%s: not overwriting - %s collides with %s\n') %
                    (reltarget, util.localpath(abssrc),
                     util.localpath(prevsrc)))
            return
        if (not opts['after'] and os.path.exists(reltarget) or
            opts['after'] and repo.dirstate.state(abstarget) not in '?r'):
            if not opts['force']:
                ui.warn(_('%s: not overwriting - file exists\n') %
                        reltarget)
                return
            if not opts['after'] and not opts.get('dry_run'):
                os.unlink(reltarget)
        if opts['after']:
            if not os.path.exists(reltarget):
                return
        else:
            targetdir = os.path.dirname(reltarget) or '.'
            if not os.path.isdir(targetdir) and not opts.get('dry_run'):
                os.makedirs(targetdir)
            try:
                restore = repo.dirstate.state(abstarget) == 'r'
                if restore and not opts.get('dry_run'):
                    repo.undelete([abstarget], wlock)
                try:
                    if not opts.get('dry_run'):
                        util.copyfile(relsrc, reltarget)
                    restore = False
                finally:
                    if restore:
                        repo.remove([abstarget], wlock)
            except IOError, inst:
                if inst.errno == errno.ENOENT:
                    ui.warn(_('%s: deleted in working copy\n') % relsrc)
                else:
                    ui.warn(_('%s: cannot copy - %s\n') %
                            (relsrc, inst.strerror))
                    errors += 1
                    return
        if ui.verbose or not exact:
            ui.status(_('copying %s to %s\n') % (relsrc, reltarget))
        targets[abstarget] = abssrc
        if abstarget != origsrc and not opts.get('dry_run'):
            repo.copy(origsrc, abstarget, wlock)
        copied.append((abssrc, relsrc, exact))

    # pat: ossep
    # dest ossep
    # srcs: list of (hgsep, hgsep, ossep, bool)
    # return: function that takes hgsep and returns ossep
    def targetpathfn(pat, dest, srcs):
        if os.path.isdir(pat):
            abspfx = util.canonpath(repo.root, cwd, pat)
            abspfx = util.localpath(abspfx)
            if destdirexists:
                striplen = len(os.path.split(abspfx)[0])
            else:
                striplen = len(abspfx)
            if striplen:
                striplen += len(os.sep)
            res = lambda p: os.path.join(dest, util.localpath(p)[striplen:])
        elif destdirexists:
            res = lambda p: os.path.join(dest,
                                         os.path.basename(util.localpath(p)))
        else:
            res = lambda p: dest
        return res

    # pat: ossep
    # dest ossep
    # srcs: list of (hgsep, hgsep, ossep, bool)
    # return: function that takes hgsep and returns ossep
    def targetpathafterfn(pat, dest, srcs):
        if util.patkind(pat, None)[0]:
            # a mercurial pattern
            res = lambda p: os.path.join(dest,
                                         os.path.basename(util.localpath(p)))
        else:
            abspfx = util.canonpath(repo.root, cwd, pat)
            if len(abspfx) < len(srcs[0][0]):
                # A directory. Either the target path contains the last
                # component of the source path or it does not.
                def evalpath(striplen):
                    score = 0
                    for s in srcs:
                        t = os.path.join(dest, util.localpath(s[0])[striplen:])
                        if os.path.exists(t):
                            score += 1
                    return score

                abspfx = util.localpath(abspfx)
                striplen = len(abspfx)
                if striplen:
                    striplen += len(os.sep)
                if os.path.isdir(os.path.join(dest, os.path.split(abspfx)[1])):
                    score = evalpath(striplen)
                    striplen1 = len(os.path.split(abspfx)[0])
                    if striplen1:
                        striplen1 += len(os.sep)
                    if evalpath(striplen1) > score:
                        striplen = striplen1
                res = lambda p: os.path.join(dest,
                                             util.localpath(p)[striplen:])
            else:
                # a file
                if destdirexists:
                    res = lambda p: os.path.join(dest,
                                        os.path.basename(util.localpath(p)))
                else:
                    res = lambda p: dest
        return res


    pats = list(pats)
    if not pats:
        raise util.Abort(_('no source or destination specified'))
    if len(pats) == 1:
        raise util.Abort(_('no destination specified'))
    dest = pats.pop()
    destdirexists = os.path.isdir(dest)
    if (len(pats) > 1 or util.patkind(pats[0], None)[0]) and not destdirexists:
        raise util.Abort(_('with multiple sources, destination must be an '
                         'existing directory'))
    if opts['after']:
        tfn = targetpathafterfn
    else:
        tfn = targetpathfn
    copylist = []
    for pat in pats:
        srcs = []
        for tag, abssrc, relsrc, exact in cmdutil.walk(repo, [pat], opts):
            origsrc = okaytocopy(abssrc, relsrc, exact)
            if origsrc:
                srcs.append((origsrc, abssrc, relsrc, exact))
        if not srcs:
            continue
        copylist.append((tfn(pat, dest, srcs), srcs))
    if not copylist:
        raise util.Abort(_('no files to copy'))

    for targetpath, srcs in copylist:
        for origsrc, abssrc, relsrc, exact in srcs:
            copy(origsrc, abssrc, relsrc, targetpath(abssrc), exact)

    if errors:
        ui.warn(_('(consider using --after)\n'))
    return errors, copied

def copy(ui, repo, *pats, **opts):
    """mark files as copied for the next commit

    Mark dest as having copies of source files.  If dest is a
    directory, copies are put in that directory.  If dest is a file,
    there can only be one source.

    By default, this command copies the contents of files as they
    stand in the working directory.  If invoked with --after, the
    operation is recorded, but no copying is performed.

    This command takes effect in the next commit. To undo a copy
    before that, see hg revert.
    """
    wlock = repo.wlock(0)
    errs, copied = docopy(ui, repo, pats, opts, wlock)
    return errs

def debugancestor(ui, index, rev1, rev2):
    """find the ancestor revision of two revisions in a given index"""
    r = revlog.revlog(util.opener(os.getcwd(), audit=False), index, "", 0)
    a = r.ancestor(r.lookup(rev1), r.lookup(rev2))
    ui.write("%d:%s\n" % (r.rev(a), hex(a)))

def debugcomplete(ui, cmd='', **opts):
    """returns the completion list associated with the given command"""

    if opts['options']:
        options = []
        otables = [globalopts]
        if cmd:
            aliases, entry = findcmd(ui, cmd)
            otables.append(entry[1])
        for t in otables:
            for o in t:
                if o[0]:
                    options.append('-%s' % o[0])
                options.append('--%s' % o[1])
        ui.write("%s\n" % "\n".join(options))
        return

    clist = findpossible(ui, cmd).keys()
    clist.sort()
    ui.write("%s\n" % "\n".join(clist))

def debugrebuildstate(ui, repo, rev=""):
    """rebuild the dirstate as it would look like for the given revision"""
    if rev == "":
        rev = repo.changelog.tip()
    ctx = repo.changectx(rev)
    files = ctx.manifest()
    wlock = repo.wlock()
    repo.dirstate.rebuild(rev, files)

def debugcheckstate(ui, repo):
    """validate the correctness of the current dirstate"""
    parent1, parent2 = repo.dirstate.parents()
    repo.dirstate.read()
    dc = repo.dirstate.map
    keys = dc.keys()
    keys.sort()
    m1 = repo.changectx(parent1).manifest()
    m2 = repo.changectx(parent2).manifest()
    errors = 0
    for f in dc:
        state = repo.dirstate.state(f)
        if state in "nr" and f not in m1:
            ui.warn(_("%s in state %s, but not in manifest1\n") % (f, state))
            errors += 1
        if state in "a" and f in m1:
            ui.warn(_("%s in state %s, but also in manifest1\n") % (f, state))
            errors += 1
        if state in "m" and f not in m1 and f not in m2:
            ui.warn(_("%s in state %s, but not in either manifest\n") %
                    (f, state))
            errors += 1
    for f in m1:
        state = repo.dirstate.state(f)
        if state not in "nrm":
            ui.warn(_("%s in manifest1, but listed as state %s") % (f, state))
            errors += 1
    if errors:
        error = _(".hg/dirstate inconsistent with current parent's manifest")
        raise util.Abort(error)

def showconfig(ui, repo, *values, **opts):
    """show combined config settings from all hgrc files

    With no args, print names and values of all config items.

    With one arg of the form section.name, print just the value of
    that config item.

    With multiple args, print names and values of all config items
    with matching section names."""

    untrusted = bool(opts.get('untrusted'))
    if values:
        if len([v for v in values if '.' in v]) > 1:
            raise util.Abort(_('only one config item permitted'))
    for section, name, value in ui.walkconfig(untrusted=untrusted):
        sectname = section + '.' + name
        if values:
            for v in values:
                if v == section:
                    ui.write('%s=%s\n' % (sectname, value))
                elif v == sectname:
                    ui.write(value, '\n')
        else:
            ui.write('%s=%s\n' % (sectname, value))

def debugsetparents(ui, repo, rev1, rev2=None):
    """manually set the parents of the current working directory

    This is useful for writing repository conversion tools, but should
    be used with care.
    """

    if not rev2:
        rev2 = hex(nullid)

    repo.dirstate.setparents(repo.lookup(rev1), repo.lookup(rev2))

def debugstate(ui, repo):
    """show the contents of the current dirstate"""
    repo.dirstate.read()
    dc = repo.dirstate.map
    keys = dc.keys()
    keys.sort()
    for file_ in keys:
        ui.write("%c %3o %10d %s %s\n"
                 % (dc[file_][0], dc[file_][1] & 0777, dc[file_][2],
                    time.strftime("%x %X",
                                  time.localtime(dc[file_][3])), file_))
    for f in repo.dirstate.copies():
        ui.write(_("copy: %s -> %s\n") % (repo.dirstate.copied(f), f))

def debugdata(ui, file_, rev):
    """dump the contents of an data file revision"""
    r = revlog.revlog(util.opener(os.getcwd(), audit=False),
                      file_[:-2] + ".i", file_, 0)
    try:
        ui.write(r.revision(r.lookup(rev)))
    except KeyError:
        raise util.Abort(_('invalid revision identifier %s') % rev)

def debugdate(ui, date, range=None, **opts):
    """parse and display a date"""
    if opts["extended"]:
        d = util.parsedate(date, util.extendeddateformats)
    else:
        d = util.parsedate(date)
    ui.write("internal: %s %s\n" % d)
    ui.write("standard: %s\n" % util.datestr(d))
    if range:
        m = util.matchdate(range)
        ui.write("match: %s\n" % m(d[0]))

def debugindex(ui, file_):
    """dump the contents of an index file"""
    r = revlog.revlog(util.opener(os.getcwd(), audit=False), file_, "", 0)
    ui.write("   rev    offset  length   base linkrev" +
             " nodeid       p1           p2\n")
    for i in xrange(r.count()):
        node = r.node(i)
        pp = r.parents(node)
        ui.write("% 6d % 9d % 7d % 6d % 7d %s %s %s\n" % (
                i, r.start(i), r.length(i), r.base(i), r.linkrev(node),
            short(node), short(pp[0]), short(pp[1])))

def debugindexdot(ui, file_):
    """dump an index DAG as a .dot file"""
    r = revlog.revlog(util.opener(os.getcwd(), audit=False), file_, "", 0)
    ui.write("digraph G {\n")
    for i in xrange(r.count()):
        node = r.node(i)
        pp = r.parents(node)
        ui.write("\t%d -> %d\n" % (r.rev(pp[0]), i))
        if pp[1] != nullid:
            ui.write("\t%d -> %d\n" % (r.rev(pp[1]), i))
    ui.write("}\n")

def debuginstall(ui):
    '''test Mercurial installation'''

    def writetemp(contents):
        (fd, name) = tempfile.mkstemp()
        f = os.fdopen(fd, "wb")
        f.write(contents)
        f.close()
        return name

    problems = 0

    # encoding
    ui.status(_("Checking encoding (%s)...\n") % util._encoding)
    try:
        util.fromlocal("test")
    except util.Abort, inst:
        ui.write(" %s\n" % inst)
        ui.write(_(" (check that your locale is properly set)\n"))
        problems += 1

    # compiled modules
    ui.status(_("Checking extensions...\n"))
    try:
        import bdiff, mpatch, base85
    except Exception, inst:
        ui.write(" %s\n" % inst)
        ui.write(_(" One or more extensions could not be found"))
        ui.write(_(" (check that you compiled the extensions)\n"))
        problems += 1

    # templates
    ui.status(_("Checking templates...\n"))
    try:
        import templater
        t = templater.templater(templater.templatepath("map-cmdline.default"))
    except Exception, inst:
        ui.write(" %s\n" % inst)
        ui.write(_(" (templates seem to have been installed incorrectly)\n"))
        problems += 1

    # patch
    ui.status(_("Checking patch...\n"))
    path = os.environ.get('PATH', '')
    patcher = util.find_in_path('gpatch', path,
                                util.find_in_path('patch', path, None))
    if not patcher:
        ui.write(_(" Can't find patch or gpatch in PATH\n"))
        ui.write(_(" (specify a patch utility in your .hgrc file)\n"))
        problems += 1
    else:
        # actually attempt a patch here
        a = "1\n2\n3\n4\n"
        b = "1\n2\n3\ninsert\n4\n"
        d = mdiff.unidiff(a, None, b, None, "a")
        fa = writetemp(a)
        fd = writetemp(d)
        fp = os.popen('%s %s %s' % (patcher, fa, fd))
        files = []
        output = ""
        for line in fp:
            output += line
            if line.startswith('patching file '):
                pf = util.parse_patch_output(line.rstrip())
                files.append(pf)
        if files != [fa]:
            ui.write(_(" unexpected patch output!"))
            ui.write(_(" (you may have an incompatible version of patch)\n"))
            ui.write(output)
            problems += 1
        a = file(fa).read()
        if a != b:
            ui.write(_(" patch test failed!"))
            ui.write(_(" (you may have an incompatible version of patch)\n"))
            problems += 1
        os.unlink(fa)
        os.unlink(fd)

    # merge helper
    ui.status(_("Checking merge helper...\n"))
    cmd = (os.environ.get("HGMERGE") or ui.config("ui", "merge")
           or "hgmerge")
    cmdpath = util.find_in_path(cmd, path)
    if not cmdpath:
        cmdpath = util.find_in_path(cmd.split()[0], path)
    if not cmdpath:
        if cmd == 'hgmerge':
            ui.write(_(" No merge helper set and can't find default"
                       " hgmerge script in PATH\n"))
            ui.write(_(" (specify a merge helper in your .hgrc file)\n"))
        else:
            ui.write(_(" Can't find merge helper '%s' in PATH\n") % cmd)
            ui.write(_(" (specify a merge helper in your .hgrc file)\n"))
            problems += 1
    else:
        # actually attempt a patch here
        fa = writetemp("1\n2\n3\n4\n")
        fl = writetemp("1\n2\n3\ninsert\n4\n")
        fr = writetemp("begin\n1\n2\n3\n4\n")
        r = os.system('%s %s %s %s' % (cmd, fl, fa, fr))
        if r:
            ui.write(_(" got unexpected merge error %d!") % r)
            problems += 1
        m = file(fl).read()
        if m != "begin\n1\n2\n3\ninsert\n4\n":
            ui.write(_(" got unexpected merge results!") % r)
            ui.write(_(" (your merge helper may have the"
                       " wrong argument order)\n"))
            ui.write(m)
        os.unlink(fa)
        os.unlink(fl)
        os.unlink(fr)

    # editor
    ui.status(_("Checking commit editor...\n"))
    editor = (os.environ.get("HGEDITOR") or
              ui.config("ui", "editor") or
              os.environ.get("EDITOR", "vi"))
    cmdpath = util.find_in_path(editor, path)
    if not cmdpath:
        cmdpath = util.find_in_path(editor.split()[0], path)
    if not cmdpath:
        if editor == 'vi':
            ui.write(_(" No commit editor set and can't find vi in PATH\n"))
            ui.write(_(" (specify a commit editor in your .hgrc file)\n"))
        else:
            ui.write(_(" Can't find editor '%s' in PATH\n") % editor)
            ui.write(_(" (specify a commit editor in your .hgrc file)\n"))
            problems += 1

    # check username
    ui.status(_("Checking username...\n"))
    user = os.environ.get("HGUSER")
    if user is None:
        user = ui.config("ui", "username")
    if user is None:
        user = os.environ.get("EMAIL")
    if not user:
        ui.warn(" ")
        ui.username()
        ui.write(_(" (specify a username in your .hgrc file)\n"))

    if not problems:
        ui.status(_("No problems detected\n"))
    else:
        ui.write(_("%s problems detected,"
                   " please check your install!\n") % problems)

    return problems

def debugrename(ui, repo, file1, *pats, **opts):
    """dump rename information"""

    ctx = repo.changectx(opts.get('rev', 'tip'))
    for src, abs, rel, exact in cmdutil.walk(repo, (file1,) + pats, opts,
                                             ctx.node()):
        m = ctx.filectx(abs).renamed()
        if m:
            ui.write(_("%s renamed from %s:%s\n") % (rel, m[0], hex(m[1])))
        else:
            ui.write(_("%s not renamed\n") % rel)

def debugwalk(ui, repo, *pats, **opts):
    """show how files match on given patterns"""
    items = list(cmdutil.walk(repo, pats, opts))
    if not items:
        return
    fmt = '%%s  %%-%ds  %%-%ds  %%s' % (
        max([len(abs) for (src, abs, rel, exact) in items]),
        max([len(rel) for (src, abs, rel, exact) in items]))
    for src, abs, rel, exact in items:
        line = fmt % (src, abs, rel, exact and 'exact' or '')
        ui.write("%s\n" % line.rstrip())

def diff(ui, repo, *pats, **opts):
    """diff repository (or selected files)

    Show differences between revisions for the specified files.

    Differences between files are shown using the unified diff format.

    NOTE: diff may generate unexpected results for merges, as it will
    default to comparing against the working directory's first parent
    changeset if no revisions are specified.

    When two revision arguments are given, then changes are shown
    between those revisions. If only one revision is specified then
    that revision is compared to the working directory, and, when no
    revisions are specified, the working directory files are compared
    to its parent.

    Without the -a option, diff will avoid generating diffs of files
    it detects as binary. With -a, diff will generate a diff anyway,
    probably with undesirable results.
    """
    node1, node2 = cmdutil.revpair(repo, opts['rev'])

    fns, matchfn, anypats = cmdutil.matchpats(repo, pats, opts)

    patch.diff(repo, node1, node2, fns, match=matchfn,
               opts=patch.diffopts(ui, opts))

def export(ui, repo, *changesets, **opts):
    """dump the header and diffs for one or more changesets

    Print the changeset header and diffs for one or more revisions.

    The information shown in the changeset header is: author,
    changeset hash, parent(s) and commit comment.

    NOTE: export may generate unexpected diff output for merge changesets,
    as it will compare the merge changeset against its first parent only.

    Output may be to a file, in which case the name of the file is
    given using a format string.  The formatting rules are as follows:

    %%   literal "%" character
    %H   changeset hash (40 bytes of hexadecimal)
    %N   number of patches being generated
    %R   changeset revision number
    %b   basename of the exporting repository
    %h   short-form changeset hash (12 bytes of hexadecimal)
    %n   zero-padded sequence number, starting at 1
    %r   zero-padded changeset revision number

    Without the -a option, export will avoid generating diffs of files
    it detects as binary. With -a, export will generate a diff anyway,
    probably with undesirable results.

    With the --switch-parent option, the diff will be against the second
    parent. It can be useful to review a merge.
    """
    if not changesets:
        raise util.Abort(_("export requires at least one changeset"))
    revs = cmdutil.revrange(repo, changesets)
    if len(revs) > 1:
        ui.note(_('exporting patches:\n'))
    else:
        ui.note(_('exporting patch:\n'))
    patch.export(repo, revs, template=opts['output'],
                 switch_parent=opts['switch_parent'],
                 opts=patch.diffopts(ui, opts))

def grep(ui, repo, pattern, *pats, **opts):
    """search for a pattern in specified files and revisions

    Search revisions of files for a regular expression.

    This command behaves differently than Unix grep.  It only accepts
    Python/Perl regexps.  It searches repository history, not the
    working directory.  It always prints the revision number in which
    a match appears.

    By default, grep only prints output for the first revision of a
    file in which it finds a match.  To get it to print every revision
    that contains a change in match status ("-" for a match that
    becomes a non-match, or "+" for a non-match that becomes a match),
    use the --all flag.
    """
    reflags = 0
    if opts['ignore_case']:
        reflags |= re.I
    regexp = re.compile(pattern, reflags)
    sep, eol = ':', '\n'
    if opts['print0']:
        sep = eol = '\0'

    fcache = {}
    def getfile(fn):
        if fn not in fcache:
            fcache[fn] = repo.file(fn)
        return fcache[fn]

    def matchlines(body):
        begin = 0
        linenum = 0
        while True:
            match = regexp.search(body, begin)
            if not match:
                break
            mstart, mend = match.span()
            linenum += body.count('\n', begin, mstart) + 1
            lstart = body.rfind('\n', begin, mstart) + 1 or begin
            lend = body.find('\n', mend)
            yield linenum, mstart - lstart, mend - lstart, body[lstart:lend]
            begin = lend + 1

    class linestate(object):
        def __init__(self, line, linenum, colstart, colend):
            self.line = line
            self.linenum = linenum
            self.colstart = colstart
            self.colend = colend

        def __eq__(self, other):
            return self.line == other.line

    matches = {}
    copies = {}
    def grepbody(fn, rev, body):
        matches[rev].setdefault(fn, [])
        m = matches[rev][fn]
        for lnum, cstart, cend, line in matchlines(body):
            s = linestate(line, lnum, cstart, cend)
            m.append(s)

    def difflinestates(a, b):
        sm = difflib.SequenceMatcher(None, a, b)
        for tag, alo, ahi, blo, bhi in sm.get_opcodes():
            if tag == 'insert':
                for i in xrange(blo, bhi):
                    yield ('+', b[i])
            elif tag == 'delete':
                for i in xrange(alo, ahi):
                    yield ('-', a[i])
            elif tag == 'replace':
                for i in xrange(alo, ahi):
                    yield ('-', a[i])
                for i in xrange(blo, bhi):
                    yield ('+', b[i])

    prev = {}
    def display(fn, rev, states, prevstates):
        found = False
        filerevmatches = {}
        r = prev.get(fn, -1)
        if opts['all']:
            iter = difflinestates(states, prevstates)
        else:
            iter = [('', l) for l in prevstates]
        for change, l in iter:
            cols = [fn, str(r)]
            if opts['line_number']:
                cols.append(str(l.linenum))
            if opts['all']:
                cols.append(change)
            if opts['user']:
                cols.append(ui.shortuser(get(r)[1]))
            if opts['files_with_matches']:
                c = (fn, r)
                if c in filerevmatches:
                    continue
                filerevmatches[c] = 1
            else:
                cols.append(l.line)
            ui.write(sep.join(cols), eol)
            found = True
        return found

    fstate = {}
    skip = {}
    get = util.cachefunc(lambda r: repo.changectx(r).changeset())
    changeiter, matchfn = cmdutil.walkchangerevs(ui, repo, pats, get, opts)
    found = False
    follow = opts.get('follow')
    for st, rev, fns in changeiter:
        if st == 'window':
            matches.clear()
        elif st == 'add':
            mf = repo.changectx(rev).manifest()
            matches[rev] = {}
            for fn in fns:
                if fn in skip:
                    continue
                fstate.setdefault(fn, {})
                try:
                    grepbody(fn, rev, getfile(fn).read(mf[fn]))
                    if follow:
                        copied = getfile(fn).renamed(mf[fn])
                        if copied:
                            copies.setdefault(rev, {})[fn] = copied[0]
                except KeyError:
                    pass
        elif st == 'iter':
            states = matches[rev].items()
            states.sort()
            for fn, m in states:
                copy = copies.get(rev, {}).get(fn)
                if fn in skip:
                    if copy:
                        skip[copy] = True
                    continue
                if fn in prev or fstate[fn]:
                    r = display(fn, rev, m, fstate[fn])
                    found = found or r
                    if r and not opts['all']:
                        skip[fn] = True
                        if copy:
                            skip[copy] = True
                fstate[fn] = m
                if copy:
                    fstate[copy] = m
                prev[fn] = rev

    fstate = fstate.items()
    fstate.sort()
    for fn, state in fstate:
        if fn in skip:
            continue
        if fn not in copies.get(prev[fn], {}):
            found = display(fn, rev, {}, state) or found
    return (not found and 1) or 0

def heads(ui, repo, **opts):
    """show current repository heads

    Show all repository head changesets.

    Repository "heads" are changesets that don't have children
    changesets. They are where development generally takes place and
    are the usual targets for update and merge operations.
    """
    if opts['rev']:
        heads = repo.heads(repo.lookup(opts['rev']))
    else:
        heads = repo.heads()
    displayer = cmdutil.show_changeset(ui, repo, opts)
    for n in heads:
        displayer.show(changenode=n)

def help_(ui, name=None, with_version=False):
    """show help for a command, extension, or list of commands

    With no arguments, print a list of commands and short help.

    Given a command name, print help for that command.

    Given an extension name, print help for that extension, and the
    commands it provides."""
    option_lists = []

    def helpcmd(name):
        if with_version:
            version_(ui)
            ui.write('\n')
        aliases, i = findcmd(ui, name)
        # synopsis
        ui.write("%s\n\n" % i[2])

        # description
        doc = i[0].__doc__
        if not doc:
            doc = _("(No help text available)")
        if ui.quiet:
            doc = doc.splitlines(0)[0]
        ui.write("%s\n" % doc.rstrip())

        if not ui.quiet:
            # aliases
            if len(aliases) > 1:
                ui.write(_("\naliases: %s\n") % ', '.join(aliases[1:]))

            # options
            if i[1]:
                option_lists.append(("options", i[1]))

    def helplist(select=None):
        h = {}
        cmds = {}
        for c, e in table.items():
            f = c.split("|", 1)[0]
            if select and not select(f):
                continue
            if name == "shortlist" and not f.startswith("^"):
                continue
            f = f.lstrip("^")
            if not ui.debugflag and f.startswith("debug"):
                continue
            doc = e[0].__doc__
            if not doc:
                doc = _("(No help text available)")
            h[f] = doc.splitlines(0)[0].rstrip()
            cmds[f] = c.lstrip("^")

        fns = h.keys()
        fns.sort()
        m = max(map(len, fns))
        for f in fns:
            if ui.verbose:
                commands = cmds[f].replace("|",", ")
                ui.write(" %s:\n      %s\n"%(commands, h[f]))
            else:
                ui.write(' %-*s   %s\n' % (m, f, h[f]))

    def helptopic(name):
        v = None
        for i in help.helptable:
            l = i.split('|')
            if name in l:
                v = i
                header = l[-1]
        if not v:
            raise UnknownCommand(name)

        # description
        doc = help.helptable[v]
        if not doc:
            doc = _("(No help text available)")
        if callable(doc):
            doc = doc()

        ui.write("%s\n" % header)
        ui.write("%s\n" % doc.rstrip())

    def helpext(name):
        try:
            mod = findext(name)
        except KeyError:
            raise UnknownCommand(name)

        doc = (mod.__doc__ or _('No help text available')).splitlines(0)
        ui.write(_('%s extension - %s\n') % (name.split('.')[-1], doc[0]))
        for d in doc[1:]:
            ui.write(d, '\n')

        ui.status('\n')

        try:
            ct = mod.cmdtable
        except AttributeError:
            ui.status(_('no commands defined\n'))
            return

        if ui.verbose:
            ui.status(_('list of commands:\n\n'))
        else:
            ui.status(_('list of commands (use "hg help -v %s" '
                        'to show aliases and global options):\n\n') % name)

        modcmds = dict.fromkeys([c.split('|', 1)[0] for c in ct])
        helplist(modcmds.has_key)

    if name and name != 'shortlist':
        i = None
        for f in (helpcmd, helptopic, helpext):
            try:
                f(name)
                i = None
                break
            except UnknownCommand, inst:
                i = inst
        if i:
            raise i

    else:
        # program name
        if ui.verbose or with_version:
            version_(ui)
        else:
            ui.status(_("Mercurial Distributed SCM\n"))
        ui.status('\n')

        # list of commands
        if name == "shortlist":
            ui.status(_('basic commands (use "hg help" '
                        'for the full list or option "-v" for details):\n\n'))
        elif ui.verbose:
            ui.status(_('list of commands:\n\n'))
        else:
            ui.status(_('list of commands (use "hg help -v" '
                        'to show aliases and global options):\n\n'))

        helplist()

    # global options
    if ui.verbose:
        option_lists.append(("global options", globalopts))

    # list all option lists
    opt_output = []
    for title, options in option_lists:
        opt_output.append(("\n%s:\n" % title, None))
        for shortopt, longopt, default, desc in options:
            if "DEPRECATED" in desc and not ui.verbose: continue
            opt_output.append(("%2s%s" % (shortopt and "-%s" % shortopt,
                                          longopt and " --%s" % longopt),
                               "%s%s" % (desc,
                                         default
                                         and _(" (default: %s)") % default
                                         or "")))

    if opt_output:
        opts_len = max([len(line[0]) for line in opt_output if line[1]])
        for first, second in opt_output:
            if second:
                ui.write(" %-*s  %s\n" % (opts_len, first, second))
            else:
                ui.write("%s\n" % first)

def identify(ui, repo):
    """print information about the working copy

    Print a short summary of the current state of the repo.

    This summary identifies the repository state using one or two parent
    hash identifiers, followed by a "+" if there are uncommitted changes
    in the working directory, followed by a list of tags for this revision.
    """
    parents = [p for p in repo.dirstate.parents() if p != nullid]
    if not parents:
        ui.write(_("unknown\n"))
        return

    hexfunc = ui.debugflag and hex or short
    modified, added, removed, deleted = repo.status()[:4]
    output = ["%s%s" %
              ('+'.join([hexfunc(parent) for parent in parents]),
              (modified or added or removed or deleted) and "+" or "")]

    if not ui.quiet:

        branch = util.tolocal(repo.workingctx().branch())
        if branch:
            output.append("(%s)" % branch)

        # multiple tags for a single parent separated by '/'
        parenttags = ['/'.join(tags)
                      for tags in map(repo.nodetags, parents) if tags]
        # tags for multiple parents separated by ' + '
        if parenttags:
            output.append(' + '.join(parenttags))

    ui.write("%s\n" % ' '.join(output))

def import_(ui, repo, patch1, *patches, **opts):
    """import an ordered set of patches

    Import a list of patches and commit them individually.

    If there are outstanding changes in the working directory, import
    will abort unless given the -f flag.

    You can import a patch straight from a mail message.  Even patches
    as attachments work (body part must be type text/plain or
    text/x-patch to be used).  From and Subject headers of email
    message are used as default committer and commit message.  All
    text/plain body parts before first diff are added to commit
    message.

    If imported patch was generated by hg export, user and description
    from patch override values from message headers and body.  Values
    given on command line with -m and -u override these.

    To read a patch from standard input, use patch name "-".
    """
    patches = (patch1,) + patches

    if not opts['force']:
        bail_if_changed(repo)

    d = opts["base"]
    strip = opts["strip"]

    wlock = repo.wlock()
    lock = repo.lock()

    for p in patches:
        pf = os.path.join(d, p)

        if pf == '-':
            ui.status(_("applying patch from stdin\n"))
            tmpname, message, user, date = patch.extract(ui, sys.stdin)
        else:
            ui.status(_("applying %s\n") % p)
            tmpname, message, user, date = patch.extract(ui, file(pf))

        if tmpname is None:
            raise util.Abort(_('no diffs found'))

        try:
            cmdline_message = logmessage(opts)
            if cmdline_message:
                # pickup the cmdline msg
                message = cmdline_message
            elif message:
                # pickup the patch msg
                message = message.strip()
            else:
                # launch the editor
                message = None
            ui.debug(_('message:\n%s\n') % message)

            files = {}
            try:
                fuzz = patch.patch(tmpname, ui, strip=strip, cwd=repo.root,
                                   files=files)
            finally:
                files = patch.updatedir(ui, repo, files, wlock=wlock)
            repo.commit(files, message, user, date, wlock=wlock, lock=lock)
        finally:
            os.unlink(tmpname)

def incoming(ui, repo, source="default", **opts):
    """show new changesets found in source

    Show new changesets found in the specified path/URL or the default
    pull location. These are the changesets that would be pulled if a pull
    was requested.

    For remote repository, using --bundle avoids downloading the changesets
    twice if the incoming is followed by a pull.

    See pull for valid source format details.
    """
    source = ui.expandpath(source)
    setremoteconfig(ui, opts)

    other = hg.repository(ui, source)
    incoming = repo.findincoming(other, force=opts["force"])
    if not incoming:
        try:
            os.unlink(opts["bundle"])
        except:
            pass
        ui.status(_("no changes found\n"))
        return 1

    cleanup = None
    try:
        fname = opts["bundle"]
        if fname or not other.local():
            # create a bundle (uncompressed if other repo is not local)
            cg = other.changegroup(incoming, "incoming")
            bundletype = other.local() and "HG10BZ" or "HG10UN"
            fname = cleanup = changegroup.writebundle(cg, fname, bundletype)
            # keep written bundle?
            if opts["bundle"]:
                cleanup = None
            if not other.local():
                # use the created uncompressed bundlerepo
                other = bundlerepo.bundlerepository(ui, repo.root, fname)

        revs = None
        if opts['rev']:
            revs = [other.lookup(rev) for rev in opts['rev']]
        o = other.changelog.nodesbetween(incoming, revs)[0]
        if opts['newest_first']:
            o.reverse()
        displayer = cmdutil.show_changeset(ui, other, opts)
        for n in o:
            parents = [p for p in other.changelog.parents(n) if p != nullid]
            if opts['no_merges'] and len(parents) == 2:
                continue
            displayer.show(changenode=n)
    finally:
        if hasattr(other, 'close'):
            other.close()
        if cleanup:
            os.unlink(cleanup)

def init(ui, dest=".", **opts):
    """create a new repository in the given directory

    Initialize a new repository in the given directory.  If the given
    directory does not exist, it is created.

    If no directory is given, the current directory is used.

    It is possible to specify an ssh:// URL as the destination.
    Look at the help text for the pull command for important details
    about ssh:// URLs.
    """
    setremoteconfig(ui, opts)
    hg.repository(ui, dest, create=1)

def locate(ui, repo, *pats, **opts):
    """locate files matching specific patterns

    Print all files under Mercurial control whose names match the
    given patterns.

    This command searches the current directory and its
    subdirectories.  To search an entire repository, move to the root
    of the repository.

    If no patterns are given to match, this command prints all file
    names.

    If you want to feed the output of this command into the "xargs"
    command, use the "-0" option to both this command and "xargs".
    This will avoid the problem of "xargs" treating single filenames
    that contain white space as multiple filenames.
    """
    end = opts['print0'] and '\0' or '\n'
    rev = opts['rev']
    if rev:
        node = repo.lookup(rev)
    else:
        node = None

    for src, abs, rel, exact in cmdutil.walk(repo, pats, opts, node=node,
                                             head='(?:.*/|)'):
        if not node and repo.dirstate.state(abs) == '?':
            continue
        if opts['fullpath']:
            ui.write(os.path.join(repo.root, abs), end)
        else:
            ui.write(((pats and rel) or abs), end)

def log(ui, repo, *pats, **opts):
    """show revision history of entire repository or files

    Print the revision history of the specified files or the entire
    project.

    File history is shown without following rename or copy history of
    files.  Use -f/--follow with a file name to follow history across
    renames and copies. --follow without a file name will only show
    ancestors or descendants of the starting revision. --follow-first
    only follows the first parent of merge revisions.

    If no revision range is specified, the default is tip:0 unless
    --follow is set, in which case the working directory parent is
    used as the starting revision.

    By default this command outputs: changeset id and hash, tags,
    non-trivial parents, user, date and time, and a summary for each
    commit. When the -v/--verbose switch is used, the list of changed
    files and full commit message is shown.

    NOTE: log -p may generate unexpected diff output for merge
    changesets, as it will compare the merge changeset against its
    first parent only. Also, the files: list will only reflect files
    that are different from BOTH parents.

    """

    get = util.cachefunc(lambda r: repo.changectx(r).changeset())
    changeiter, matchfn = cmdutil.walkchangerevs(ui, repo, pats, get, opts)

    if opts['limit']:
        try:
            limit = int(opts['limit'])
        except ValueError:
            raise util.Abort(_('limit must be a positive integer'))
        if limit <= 0: raise util.Abort(_('limit must be positive'))
    else:
        limit = sys.maxint
    count = 0

    if opts['copies'] and opts['rev']:
        endrev = max(cmdutil.revrange(repo, opts['rev'])) + 1
    else:
        endrev = repo.changelog.count()
    rcache = {}
    ncache = {}
    dcache = []
    def getrenamed(fn, rev, man):
        '''looks up all renames for a file (up to endrev) the first
        time the file is given. It indexes on the changerev and only
        parses the manifest if linkrev != changerev.
        Returns rename info for fn at changerev rev.'''
        if fn not in rcache:
            rcache[fn] = {}
            ncache[fn] = {}
            fl = repo.file(fn)
            for i in xrange(fl.count()):
                node = fl.node(i)
                lr = fl.linkrev(node)
                renamed = fl.renamed(node)
                rcache[fn][lr] = renamed
                if renamed:
                    ncache[fn][node] = renamed
                if lr >= endrev:
                    break
        if rev in rcache[fn]:
            return rcache[fn][rev]
        mr = repo.manifest.rev(man)
        if repo.manifest.parentrevs(mr) != (mr - 1, nullrev):
            return ncache[fn].get(repo.manifest.find(man, fn)[0])
        if not dcache or dcache[0] != man:
            dcache[:] = [man, repo.manifest.readdelta(man)]
        if fn in dcache[1]:
            return ncache[fn].get(dcache[1][fn])
        return None

    df = False
    if opts["date"]:
        df = util.matchdate(opts["date"])

    displayer = cmdutil.show_changeset(ui, repo, opts, True, matchfn)
    for st, rev, fns in changeiter:
        if st == 'add':
            changenode = repo.changelog.node(rev)
            parents = [p for p in repo.changelog.parentrevs(rev)
                       if p != nullrev]
            if opts['no_merges'] and len(parents) == 2:
                continue
            if opts['only_merges'] and len(parents) != 2:
                continue

            if df:
                changes = get(rev)
                if not df(changes[2][0]):
                    continue

            if opts['keyword']:
                changes = get(rev)
                miss = 0
                for k in [kw.lower() for kw in opts['keyword']]:
                    if not (k in changes[1].lower() or
                            k in changes[4].lower() or
                            k in " ".join(changes[3][:20]).lower()):
                        miss = 1
                        break
                if miss:
                    continue

            copies = []
            if opts.get('copies') and rev:
                mf = get(rev)[0]
                for fn in get(rev)[3]:
                    rename = getrenamed(fn, rev, mf)
                    if rename:
                        copies.append((fn, rename[0]))
            displayer.show(rev, changenode, copies=copies)
        elif st == 'iter':
            if count == limit: break
            if displayer.flush(rev):
                count += 1

def manifest(ui, repo, rev=None):
    """output the current or given revision of the project manifest

    Print a list of version controlled files for the given revision.
    If no revision is given, the parent of the working directory is used,
    or tip if no revision is checked out.

    The manifest is the list of files being version controlled. If no revision
    is given then the first parent of the working directory is used.

    With -v flag, print file permissions. With --debug flag, print
    file revision hashes.
    """

    m = repo.changectx(rev).manifest()
    files = m.keys()
    files.sort()

    for f in files:
        if ui.debugflag:
            ui.write("%40s " % hex(m[f]))
        if ui.verbose:
            ui.write("%3s " % (m.execf(f) and "755" or "644"))
        ui.write("%s\n" % f)

<<<<<<< HEAD
def merge(ui, repo, node=None, force=None):
    """Merge working directory with another revision
=======
def merge(ui, repo, node=None, force=None, branch=None):
    """merge working directory with another revision
>>>>>>> 742fac2e

    Merge the contents of the current working directory and the
    requested revision. Files that changed between either parent are
    marked as changed for the next commit and a commit must be
    performed before any further updates are allowed.

    If no revision is specified, the working directory's parent is a
    head revision, and the repository contains exactly one other head,
    the other head is merged with by default.  Otherwise, an explicit
    revision to merge with must be provided.
    """

    if not node:
        heads = repo.heads()
        if len(heads) > 2:
            raise util.Abort(_('repo has %d heads - '
                               'please merge with an explicit rev') %
                             len(heads))
        if len(heads) == 1:
            raise util.Abort(_('there is nothing to merge - '
                               'use "hg update" instead'))
        parent = repo.dirstate.parents()[0]
        if parent not in heads:
            raise util.Abort(_('working dir not at a head rev - '
                               'use "hg update" or merge with an explicit rev'))
        node = parent == heads[0] and heads[-1] or heads[0]
    return hg.merge(repo, node, force=force)

def outgoing(ui, repo, dest=None, **opts):
    """show changesets not found in destination

    Show changesets not found in the specified destination repository or
    the default push location. These are the changesets that would be pushed
    if a push was requested.

    See pull for valid destination format details.
    """
    dest = ui.expandpath(dest or 'default-push', dest or 'default')
    setremoteconfig(ui, opts)
    revs = None
    if opts['rev']:
        revs = [repo.lookup(rev) for rev in opts['rev']]

    other = hg.repository(ui, dest)
    o = repo.findoutgoing(other, force=opts['force'])
    if not o:
        ui.status(_("no changes found\n"))
        return 1
    o = repo.changelog.nodesbetween(o, revs)[0]
    if opts['newest_first']:
        o.reverse()
    displayer = cmdutil.show_changeset(ui, repo, opts)
    for n in o:
        parents = [p for p in repo.changelog.parents(n) if p != nullid]
        if opts['no_merges'] and len(parents) == 2:
            continue
        displayer.show(changenode=n)

def parents(ui, repo, file_=None, **opts):
    """show the parents of the working dir or revision

    Print the working directory's parent revisions.
    """
    rev = opts.get('rev')
    if rev:
        if file_:
            ctx = repo.filectx(file_, changeid=rev)
        else:
            ctx = repo.changectx(rev)
        p = [cp.node() for cp in ctx.parents()]
    else:
        p = repo.dirstate.parents()

    displayer = cmdutil.show_changeset(ui, repo, opts)
    for n in p:
        if n != nullid:
            displayer.show(changenode=n)

def paths(ui, repo, search=None):
    """show definition of symbolic path names

    Show definition of symbolic path name NAME. If no name is given, show
    definition of available names.

    Path names are defined in the [paths] section of /etc/mercurial/hgrc
    and $HOME/.hgrc.  If run inside a repository, .hg/hgrc is used, too.
    """
    if search:
        for name, path in ui.configitems("paths"):
            if name == search:
                ui.write("%s\n" % path)
                return
        ui.warn(_("not found!\n"))
        return 1
    else:
        for name, path in ui.configitems("paths"):
            ui.write("%s = %s\n" % (name, path))

def postincoming(ui, repo, modheads, optupdate):
    if modheads == 0:
        return
    if optupdate:
        if modheads == 1:
            return hg.update(repo, repo.changelog.tip()) # update
        else:
            ui.status(_("not updating, since new heads added\n"))
    if modheads > 1:
        ui.status(_("(run 'hg heads' to see heads, 'hg merge' to merge)\n"))
    else:
        ui.status(_("(run 'hg update' to get a working copy)\n"))

def pull(ui, repo, source="default", **opts):
    """pull changes from the specified source

    Pull changes from a remote repository to a local one.

    This finds all changes from the repository at the specified path
    or URL and adds them to the local repository. By default, this
    does not update the copy of the project in the working directory.

    Valid URLs are of the form:

      local/filesystem/path (or file://local/filesystem/path)
      http://[user@]host[:port]/[path]
      https://[user@]host[:port]/[path]
      ssh://[user@]host[:port]/[path]
      static-http://host[:port]/[path]

    Paths in the local filesystem can either point to Mercurial
    repositories or to bundle files (as created by 'hg bundle' or
    'hg incoming --bundle'). The static-http:// protocol, albeit slow,
    allows access to a Mercurial repository where you simply use a web
    server to publish the .hg directory as static content.

    Some notes about using SSH with Mercurial:
    - SSH requires an accessible shell account on the destination machine
      and a copy of hg in the remote path or specified with as remotecmd.
    - path is relative to the remote user's home directory by default.
      Use an extra slash at the start of a path to specify an absolute path:
        ssh://example.com//tmp/repository
    - Mercurial doesn't use its own compression via SSH; the right thing
      to do is to configure it in your ~/.ssh/config, e.g.:
        Host *.mylocalnetwork.example.com
          Compression no
        Host *
          Compression yes
      Alternatively specify "ssh -C" as your ssh command in your hgrc or
      with the --ssh command line option.
    """
    source = ui.expandpath(source)
    setremoteconfig(ui, opts)

    other = hg.repository(ui, source)
    ui.status(_('pulling from %s\n') % (source))
    revs = None
    if opts['rev']:
        if 'lookup' in other.capabilities:
            revs = [other.lookup(rev) for rev in opts['rev']]
        else:
            error = _("Other repository doesn't support revision lookup, so a rev cannot be specified.")
            raise util.Abort(error)
    modheads = repo.pull(other, heads=revs, force=opts['force'])
    return postincoming(ui, repo, modheads, opts['update'])

def push(ui, repo, dest=None, **opts):
    """push changes to the specified destination

    Push changes from the local repository to the given destination.

    This is the symmetrical operation for pull. It helps to move
    changes from the current repository to a different one. If the
    destination is local this is identical to a pull in that directory
    from the current one.

    By default, push will refuse to run if it detects the result would
    increase the number of remote heads. This generally indicates the
    the client has forgotten to sync and merge before pushing.

    Valid URLs are of the form:

      local/filesystem/path (or file://local/filesystem/path)
      ssh://[user@]host[:port]/[path]
      http://[user@]host[:port]/[path]
      https://[user@]host[:port]/[path]

    Look at the help text for the pull command for important details
    about ssh:// URLs.

    Pushing to http:// and https:// URLs is only possible, if this
    feature is explicitly enabled on the remote Mercurial server.
    """
    dest = ui.expandpath(dest or 'default-push', dest or 'default')
    setremoteconfig(ui, opts)

    other = hg.repository(ui, dest)
    ui.status('pushing to %s\n' % (dest))
    revs = None
    if opts['rev']:
        revs = [repo.lookup(rev) for rev in opts['rev']]
    r = repo.push(other, opts['force'], revs=revs)
    return r == 0

def rawcommit(ui, repo, *pats, **opts):
    """raw commit interface (DEPRECATED)

    (DEPRECATED)
    Lowlevel commit, for use in helper scripts.

    This command is not intended to be used by normal users, as it is
    primarily useful for importing from other SCMs.

    This command is now deprecated and will be removed in a future
    release, please use debugsetparents and commit instead.
    """

    ui.warn(_("(the rawcommit command is deprecated)\n"))

    message = logmessage(opts)

    files, match, anypats = cmdutil.matchpats(repo, pats, opts)
    if opts['files']:
        files += open(opts['files']).read().splitlines()

    parents = [repo.lookup(p) for p in opts['parent']]

    try:
        repo.rawcommit(files, message, opts['user'], opts['date'], *parents)
    except ValueError, inst:
        raise util.Abort(str(inst))

def recover(ui, repo):
    """roll back an interrupted transaction

    Recover from an interrupted commit or pull.

    This command tries to fix the repository status after an interrupted
    operation. It should only be necessary when Mercurial suggests it.
    """
    if repo.recover():
        return hg.verify(repo)
    return 1

def remove(ui, repo, *pats, **opts):
    """remove the specified files on the next commit

    Schedule the indicated files for removal from the repository.

    This only removes files from the current branch, not from the
    entire project history.  If the files still exist in the working
    directory, they will be deleted from it.  If invoked with --after,
    files that have been manually deleted are marked as removed.

    This command schedules the files to be removed at the next commit.
    To undo a remove before that, see hg revert.

    Modified files and added files are not removed by default.  To
    remove them, use the -f/--force option.
    """
    names = []
    if not opts['after'] and not pats:
        raise util.Abort(_('no files specified'))
    files, matchfn, anypats = cmdutil.matchpats(repo, pats, opts)
    exact = dict.fromkeys(files)
    mardu = map(dict.fromkeys, repo.status(files=files, match=matchfn))[:5]
    modified, added, removed, deleted, unknown = mardu
    remove, forget = [], []
    for src, abs, rel, exact in cmdutil.walk(repo, pats, opts):
        reason = None
        if abs not in deleted and opts['after']:
            reason = _('is still present')
        elif abs in modified and not opts['force']:
            reason = _('is modified (use -f to force removal)')
        elif abs in added:
            if opts['force']:
                forget.append(abs)
                continue
            reason = _('has been marked for add (use -f to force removal)')
        elif abs in unknown:
            reason = _('is not managed')
        elif abs in removed:
            continue
        if reason:
            if exact:
                ui.warn(_('not removing %s: file %s\n') % (rel, reason))
        else:
            if ui.verbose or not exact:
                ui.status(_('removing %s\n') % rel)
            remove.append(abs)
    repo.forget(forget)
    repo.remove(remove, unlink=not opts['after'])

def rename(ui, repo, *pats, **opts):
    """rename files; equivalent of copy + remove

    Mark dest as copies of sources; mark sources for deletion.  If
    dest is a directory, copies are put in that directory.  If dest is
    a file, there can only be one source.

    By default, this command copies the contents of files as they
    stand in the working directory.  If invoked with --after, the
    operation is recorded, but no copying is performed.

    This command takes effect in the next commit. To undo a rename
    before that, see hg revert.
    """
    wlock = repo.wlock(0)
    errs, copied = docopy(ui, repo, pats, opts, wlock)
    names = []
    for abs, rel, exact in copied:
        if ui.verbose or not exact:
            ui.status(_('removing %s\n') % rel)
        names.append(abs)
    if not opts.get('dry_run'):
        repo.remove(names, True, wlock)
    return errs

def revert(ui, repo, *pats, **opts):
    """revert files or dirs to their states as of some revision

    With no revision specified, revert the named files or directories
    to the contents they had in the parent of the working directory.
    This restores the contents of the affected files to an unmodified
    state and unschedules adds, removes, copies, and renames. If the
    working directory has two parents, you must explicitly specify the
    revision to revert to.

    Modified files are saved with a .orig suffix before reverting.
    To disable these backups, use --no-backup.

    Using the -r option, revert the given files or directories to their
    contents as of a specific revision. This can be helpful to "roll
    back" some or all of a change that should not have been committed.

    Revert modifies the working directory.  It does not commit any
    changes, or change the parent of the working directory.  If you
    revert to a revision other than the parent of the working
    directory, the reverted files will thus appear modified
    afterwards.

    If a file has been deleted, it is recreated.  If the executable
    mode of a file was changed, it is reset.

    If names are given, all files matching the names are reverted.

    If no arguments are given, no files are reverted.
    """

    if opts["date"]:
        if opts["rev"]:
            raise util.Abort(_("you can't specify a revision and a date"))
        opts["rev"] = cmdutil.finddate(ui, repo, opts["date"])

    if not pats and not opts['all']:
        raise util.Abort(_('no files or directories specified; '
                           'use --all to revert the whole repo'))

    parent, p2 = repo.dirstate.parents()
    if not opts['rev'] and p2 != nullid:
        raise util.Abort(_('uncommitted merge - please provide a '
                           'specific revision'))
    ctx = repo.changectx(opts['rev'])
    node = ctx.node()
    mf = ctx.manifest()
    if node == parent:
        pmf = mf
    else:
        pmf = None

    wlock = repo.wlock()

    # need all matching names in dirstate and manifest of target rev,
    # so have to walk both. do not print errors if files exist in one
    # but not other.

    names = {}
    target_only = {}

    # walk dirstate.

    for src, abs, rel, exact in cmdutil.walk(repo, pats, opts,
                                             badmatch=mf.has_key):
        names[abs] = (rel, exact)
        if src == 'b':
            target_only[abs] = True

    # walk target manifest.

    for src, abs, rel, exact in cmdutil.walk(repo, pats, opts, node=node,
                                             badmatch=names.has_key):
        if abs in names: continue
        names[abs] = (rel, exact)
        target_only[abs] = True

    changes = repo.status(match=names.has_key, wlock=wlock)[:5]
    modified, added, removed, deleted, unknown = map(dict.fromkeys, changes)

    revert = ([], _('reverting %s\n'))
    add = ([], _('adding %s\n'))
    remove = ([], _('removing %s\n'))
    forget = ([], _('forgetting %s\n'))
    undelete = ([], _('undeleting %s\n'))
    update = {}

    disptable = (
        # dispatch table:
        #   file state
        #   action if in target manifest
        #   action if not in target manifest
        #   make backup if in target manifest
        #   make backup if not in target manifest
        (modified, revert, remove, True, True),
        (added, revert, forget, True, False),
        (removed, undelete, None, False, False),
        (deleted, revert, remove, False, False),
        (unknown, add, None, True, False),
        (target_only, add, None, False, False),
        )

    entries = names.items()
    entries.sort()

    for abs, (rel, exact) in entries:
        mfentry = mf.get(abs)
        def handle(xlist, dobackup):
            xlist[0].append(abs)
            update[abs] = 1
            if dobackup and not opts['no_backup'] and os.path.exists(rel):
                bakname = "%s.orig" % rel
                ui.note(_('saving current version of %s as %s\n') %
                        (rel, bakname))
                if not opts.get('dry_run'):
                    util.copyfile(rel, bakname)
            if ui.verbose or not exact:
                ui.status(xlist[1] % rel)
        for table, hitlist, misslist, backuphit, backupmiss in disptable:
            if abs not in table: continue
            # file has changed in dirstate
            if mfentry:
                handle(hitlist, backuphit)
            elif misslist is not None:
                handle(misslist, backupmiss)
            else:
                if exact: ui.warn(_('file not managed: %s\n') % rel)
            break
        else:
            # file has not changed in dirstate
            if node == parent:
                if exact: ui.warn(_('no changes needed to %s\n') % rel)
                continue
            if pmf is None:
                # only need parent manifest in this unlikely case,
                # so do not read by default
                pmf = repo.changectx(parent).manifest()
            if abs in pmf:
                if mfentry:
                    # if version of file is same in parent and target
                    # manifests, do nothing
                    if pmf[abs] != mfentry:
                        handle(revert, False)
                else:
                    handle(remove, False)

    if not opts.get('dry_run'):
        repo.dirstate.forget(forget[0])
        r = hg.revert(repo, node, update.has_key, wlock)
        repo.dirstate.update(add[0], 'a')
        repo.dirstate.update(undelete[0], 'n')
        repo.dirstate.update(remove[0], 'r')
        return r

def rollback(ui, repo):
    """roll back the last transaction in this repository

    Roll back the last transaction in this repository, restoring the
    project to its state prior to the transaction.

    Transactions are used to encapsulate the effects of all commands
    that create new changesets or propagate existing changesets into a
    repository. For example, the following commands are transactional,
    and their effects can be rolled back:

      commit
      import
      pull
      push (with this repository as destination)
      unbundle

    This command should be used with care. There is only one level of
    rollback, and there is no way to undo a rollback.

    This command is not intended for use on public repositories. Once
    changes are visible for pull by other users, rolling a transaction
    back locally is ineffective (someone else may already have pulled
    the changes). Furthermore, a race is possible with readers of the
    repository; for example an in-progress pull from the repository
    may fail if a rollback is performed.
    """
    repo.rollback()

def root(ui, repo):
    """print the root (top) of the current working dir

    Print the root directory of the current repository.
    """
    ui.write(repo.root + "\n")

def serve(ui, repo, **opts):
    """export the repository via HTTP

    Start a local HTTP repository browser and pull server.

    By default, the server logs accesses to stdout and errors to
    stderr.  Use the "-A" and "-E" options to log to files.
    """

    if opts["stdio"]:
        if repo is None:
            raise hg.RepoError(_("There is no Mercurial repository here"
                                 " (.hg not found)"))
        s = sshserver.sshserver(ui, repo)
        s.serve_forever()

    optlist = ("name templates style address port ipv6"
               " accesslog errorlog webdir_conf")
    for o in optlist.split():
        if opts[o]:
            ui.setconfig("web", o, str(opts[o]))

    if repo is None and not ui.config("web", "webdir_conf"):
        raise hg.RepoError(_("There is no Mercurial repository here"
                             " (.hg not found)"))

    if opts['daemon'] and not opts['daemon_pipefds']:
        rfd, wfd = os.pipe()
        args = sys.argv[:]
        args.append('--daemon-pipefds=%d,%d' % (rfd, wfd))
        pid = os.spawnvp(os.P_NOWAIT | getattr(os, 'P_DETACH', 0),
                         args[0], args)
        os.close(wfd)
        os.read(rfd, 1)
        os._exit(0)

    httpd = hgweb.server.create_server(ui, repo)

    if ui.verbose:
        if httpd.port != 80:
            ui.status(_('listening at http://%s:%d/\n') %
                      (httpd.addr, httpd.port))
        else:
            ui.status(_('listening at http://%s/\n') % httpd.addr)

    if opts['pid_file']:
        fp = open(opts['pid_file'], 'w')
        fp.write(str(os.getpid()) + '\n')
        fp.close()

    if opts['daemon_pipefds']:
        rfd, wfd = [int(x) for x in opts['daemon_pipefds'].split(',')]
        os.close(rfd)
        os.write(wfd, 'y')
        os.close(wfd)
        sys.stdout.flush()
        sys.stderr.flush()
        fd = os.open(util.nulldev, os.O_RDWR)
        if fd != 0: os.dup2(fd, 0)
        if fd != 1: os.dup2(fd, 1)
        if fd != 2: os.dup2(fd, 2)
        if fd not in (0, 1, 2): os.close(fd)

    httpd.serve_forever()

def status(ui, repo, *pats, **opts):
    """show changed files in the working directory

    Show status of files in the repository.  If names are given, only
    files that match are shown.  Files that are clean or ignored, are
    not listed unless -c (clean), -i (ignored) or -A is given.

    NOTE: status may appear to disagree with diff if permissions have
    changed or a merge has occurred. The standard diff format does not
    report permission changes and diff only reports changes relative
    to one merge parent.

    If one revision is given, it is used as the base revision.
    If two revisions are given, the difference between them is shown.

    The codes used to show the status of files are:
    M = modified
    A = added
    R = removed
    C = clean
    ! = deleted, but still tracked
    ? = not tracked
    I = ignored (not shown by default)
      = the previous added file was copied from here
    """

    all = opts['all']
    node1, node2 = cmdutil.revpair(repo, opts.get('rev'))

    files, matchfn, anypats = cmdutil.matchpats(repo, pats, opts)
    cwd = (pats and repo.getcwd()) or ''
    modified, added, removed, deleted, unknown, ignored, clean = [
        [util.pathto(cwd, x) for x in n]
        for n in repo.status(node1=node1, node2=node2, files=files,
                             match=matchfn,
                             list_ignored=all or opts['ignored'],
                             list_clean=all or opts['clean'])]

    changetypes = (('modified', 'M', modified),
                   ('added', 'A', added),
                   ('removed', 'R', removed),
                   ('deleted', '!', deleted),
                   ('unknown', '?', unknown),
                   ('ignored', 'I', ignored))

    explicit_changetypes = changetypes + (('clean', 'C', clean),)

    end = opts['print0'] and '\0' or '\n'

    for opt, char, changes in ([ct for ct in explicit_changetypes
                                if all or opts[ct[0]]]
                               or changetypes):
        if opts['no_status']:
            format = "%%s%s" % end
        else:
            format = "%s %%s%s" % (char, end)

        for f in changes:
            ui.write(format % f)
            if ((all or opts.get('copies')) and not opts.get('no_status')):
                copied = repo.dirstate.copied(f)
                if copied:
                    ui.write('  %s%s' % (copied, end))

def tag(ui, repo, name, rev_=None, **opts):
    """add a tag for the current or given revision

    Name a particular revision using <name>.

    Tags are used to name particular revisions of the repository and are
    very useful to compare different revision, to go back to significant
    earlier versions or to mark branch points as releases, etc.

    If no revision is given, the parent of the working directory is used,
    or tip if no revision is checked out.

    To facilitate version control, distribution, and merging of tags,
    they are stored as a file named ".hgtags" which is managed
    similarly to other project files and can be hand-edited if
    necessary.  The file '.hg/localtags' is used for local tags (not
    shared among repositories).
    """
    if name in ['tip', '.', 'null']:
        raise util.Abort(_("the name '%s' is reserved") % name)
    if rev_ is not None:
        ui.warn(_("use of 'hg tag NAME [REV]' is deprecated, "
                  "please use 'hg tag [-r REV] NAME' instead\n"))
        if opts['rev']:
            raise util.Abort(_("use only one form to specify the revision"))
    if opts['rev']:
        rev_ = opts['rev']
    if not rev_ and repo.dirstate.parents()[1] != nullid:
        raise util.Abort(_('uncommitted merge - please provide a '
                           'specific revision'))
    r = repo.changectx(rev_).node()

    message = opts['message']
    if not message:
        message = _('Added tag %s for changeset %s') % (name, short(r))

    repo.tag(name, r, message, opts['local'], opts['user'], opts['date'])

def tags(ui, repo):
    """list repository tags

    List the repository tags.

    This lists both regular and local tags.
    """

    l = repo.tagslist()
    l.reverse()
    hexfunc = ui.debugflag and hex or short
    for t, n in l:
        try:
	    hn = hexfunc(n)
            r = "%5d:%s" % (repo.changelog.rev(n), hexfunc(n))
        except revlog.LookupError:
            r = "    ?:%s" % hn
        if ui.quiet:
            ui.write("%s\n" % t)
        else:
            t = util.localsub(t, 30)
            t += " " * (30 - util.locallen(t))
            ui.write("%s %s\n" % (t, r))

def tip(ui, repo, **opts):
    """show the tip revision

    Show the tip revision.
    """
    cmdutil.show_changeset(ui, repo, opts).show(nullrev+repo.changelog.count())

def unbundle(ui, repo, fname, **opts):
    """apply a changegroup file

    Apply a compressed changegroup file generated by the bundle
    command.
    """
    gen = changegroup.readbundle(urllib.urlopen(fname), fname)
    modheads = repo.addchangegroup(gen, 'unbundle', 'bundle:' + fname)
    return postincoming(ui, repo, modheads, opts['update'])

<<<<<<< HEAD
def update(ui, repo, node=None, clean=False, date=None):
    """update or merge working directory
=======
def update(ui, repo, node=None, clean=False, branch=None, date=None):
    """update working directory
>>>>>>> 742fac2e

    Update the working directory to the specified revision.

    If there are no outstanding changes in the working directory and
    there is a linear relationship between the current version and the
    requested version, the result is the requested version.

    To merge the working directory with another revision, use the
    merge command.

    By default, update will refuse to run if doing so would require
    discarding local changes.
    """
    if date:
        if node:
            raise util.Abort(_("you can't specify a revision and a date"))
        node = cmdutil.finddate(ui, repo, date)

    if clean:
        return hg.clean(repo, node)
    else:
        return hg.update(repo, node)

def verify(ui, repo):
    """verify the integrity of the repository

    Verify the integrity of the current repository.

    This will perform an extensive check of the repository's
    integrity, validating the hashes and checksums of each entry in
    the changelog, manifest, and tracked files, as well as the
    integrity of their crosslinks and indices.
    """
    return hg.verify(repo)

def version_(ui):
    """output version and copyright information"""
    ui.write(_("Mercurial Distributed SCM (version %s)\n")
             % version.get_version())
    ui.status(_(
        "\nCopyright (C) 2005, 2006 Matt Mackall <mpm@selenic.com>\n"
        "This is free software; see the source for copying conditions. "
        "There is NO\nwarranty; "
        "not even for MERCHANTABILITY or FITNESS FOR A PARTICULAR PURPOSE.\n"
    ))

# Command options and aliases are listed here, alphabetically

globalopts = [
    ('R', 'repository', '',
     _('repository root directory or symbolic path name')),
    ('', 'cwd', '', _('change working directory')),
    ('y', 'noninteractive', None,
     _('do not prompt, assume \'yes\' for any required answers')),
    ('q', 'quiet', None, _('suppress output')),
    ('v', 'verbose', None, _('enable additional output')),
    ('', 'config', [], _('set/override config option')),
    ('', 'debug', None, _('enable debugging output')),
    ('', 'debugger', None, _('start debugger')),
    ('', 'encoding', util._encoding, _('set the charset encoding')),
    ('', 'encodingmode', util._encodingmode, _('set the charset encoding mode')),
    ('', 'lsprof', None, _('print improved command execution profile')),
    ('', 'traceback', None, _('print traceback on exception')),
    ('', 'time', None, _('time how long the command takes')),
    ('', 'profile', None, _('print command execution profile')),
    ('', 'version', None, _('output version information and exit')),
    ('h', 'help', None, _('display help and exit')),
]

dryrunopts = [('n', 'dry-run', None,
               _('do not perform actions, just print output'))]

remoteopts = [
    ('e', 'ssh', '', _('specify ssh command to use')),
    ('', 'remotecmd', '', _('specify hg command to run on the remote side')),
]

walkopts = [
    ('I', 'include', [], _('include names matching the given patterns')),
    ('X', 'exclude', [], _('exclude names matching the given patterns')),
]

commitopts = [
    ('m', 'message', '', _('use <text> as commit message')),
    ('l', 'logfile', '', _('read commit message from <file>')),
]

table = {
    "^add": (add, walkopts + dryrunopts, _('hg add [OPTION]... [FILE]...')),
    "addremove":
        (addremove,
         [('s', 'similarity', '',
           _('guess renamed files by similarity (0<=s<=100)')),
         ] + walkopts + dryrunopts,
         _('hg addremove [OPTION]... [FILE]...')),
    "^annotate":
        (annotate,
         [('r', 'rev', '', _('annotate the specified revision')),
          ('f', 'follow', None, _('follow file copies and renames')),
          ('a', 'text', None, _('treat all files as text')),
          ('u', 'user', None, _('list the author')),
          ('d', 'date', None, _('list the date')),
          ('n', 'number', None, _('list the revision number (default)')),
          ('c', 'changeset', None, _('list the changeset')),
         ] + walkopts,
         _('hg annotate [-r REV] [-f] [-a] [-u] [-d] [-n] [-c] FILE...')),
    "archive":
        (archive,
         [('', 'no-decode', None, _('do not pass files through decoders')),
          ('p', 'prefix', '', _('directory prefix for files in archive')),
          ('r', 'rev', '', _('revision to distribute')),
          ('t', 'type', '', _('type of distribution to create')),
         ] + walkopts,
         _('hg archive [OPTION]... DEST')),
    "backout":
        (backout,
         [('', 'merge', None,
           _('merge with old dirstate parent after backout')),
          ('d', 'date', '', _('record datecode as commit date')),
          ('', 'parent', '', _('parent to choose when backing out merge')),
          ('u', 'user', '', _('record user as committer')),
         ] + walkopts + commitopts,
         _('hg backout [OPTION]... REV')),
    "branch": (branch, [], _('hg branch [NAME]')),
    "branches": (branches, [], _('hg branches')),
    "bundle":
        (bundle,
         [('f', 'force', None,
           _('run even when remote repository is unrelated')),
          ('r', 'rev', [],
           _('a changeset you would like to bundle')),
          ('', 'base', [],
           _('a base changeset to specify instead of a destination')),
         ] + remoteopts,
         _('hg bundle [-f] [-r REV]... [--base REV]... FILE [DEST]')),
    "cat":
        (cat,
         [('o', 'output', '', _('print output to file with formatted name')),
          ('r', 'rev', '', _('print the given revision')),
         ] + walkopts,
         _('hg cat [OPTION]... FILE...')),
    "^clone":
        (clone,
         [('U', 'noupdate', None, _('do not update the new working directory')),
          ('r', 'rev', [],
           _('a changeset you would like to have after cloning')),
          ('', 'pull', None, _('use pull protocol to copy metadata')),
          ('', 'uncompressed', None,
           _('use uncompressed transfer (fast over LAN)')),
         ] + remoteopts,
         _('hg clone [OPTION]... SOURCE [DEST]')),
    "^commit|ci":
        (commit,
         [('A', 'addremove', None,
           _('mark new/missing files as added/removed before committing')),
          ('d', 'date', '', _('record datecode as commit date')),
          ('u', 'user', '', _('record user as commiter')),
         ] + walkopts + commitopts,
         _('hg commit [OPTION]... [FILE]...')),
    "copy|cp":
        (copy,
         [('A', 'after', None, _('record a copy that has already occurred')),
          ('f', 'force', None,
           _('forcibly copy over an existing managed file')),
         ] + walkopts + dryrunopts,
         _('hg copy [OPTION]... [SOURCE]... DEST')),
    "debugancestor": (debugancestor, [], _('debugancestor INDEX REV1 REV2')),
    "debugcomplete":
        (debugcomplete,
         [('o', 'options', None, _('show the command options'))],
         _('debugcomplete [-o] CMD')),
    "debuginstall": (debuginstall, [], _('debuginstall')),
    "debugrebuildstate":
        (debugrebuildstate,
         [('r', 'rev', '', _('revision to rebuild to'))],
         _('debugrebuildstate [-r REV] [REV]')),
    "debugcheckstate": (debugcheckstate, [], _('debugcheckstate')),
    "debugsetparents": (debugsetparents, [], _('debugsetparents REV1 [REV2]')),
    "debugstate": (debugstate, [], _('debugstate')),
    "debugdate":
        (debugdate,
         [('e', 'extended', None, _('try extended date formats'))],
         _('debugdate [-e] DATE [RANGE]')),
    "debugdata": (debugdata, [], _('debugdata FILE REV')),
    "debugindex": (debugindex, [], _('debugindex FILE')),
    "debugindexdot": (debugindexdot, [], _('debugindexdot FILE')),
    "debugrename": (debugrename, [], _('debugrename FILE [REV]')),
    "debugwalk": (debugwalk, walkopts, _('debugwalk [OPTION]... [FILE]...')),
    "^diff":
        (diff,
         [('r', 'rev', [], _('revision')),
          ('a', 'text', None, _('treat all files as text')),
          ('p', 'show-function', None,
           _('show which function each change is in')),
          ('g', 'git', None, _('use git extended diff format')),
          ('', 'nodates', None, _("don't include dates in diff headers")),
          ('w', 'ignore-all-space', None,
           _('ignore white space when comparing lines')),
          ('b', 'ignore-space-change', None,
           _('ignore changes in the amount of white space')),
          ('B', 'ignore-blank-lines', None,
           _('ignore changes whose lines are all blank')),
         ] + walkopts,
         _('hg diff [OPTION]... [-r REV1 [-r REV2]] [FILE]...')),
    "^export":
        (export,
         [('o', 'output', '', _('print output to file with formatted name')),
          ('a', 'text', None, _('treat all files as text')),
          ('g', 'git', None, _('use git extended diff format')),
          ('', 'nodates', None, _("don't include dates in diff headers")),
          ('', 'switch-parent', None, _('diff against the second parent'))],
         _('hg export [OPTION]... [-o OUTFILESPEC] REV...')),
    "grep":
        (grep,
         [('0', 'print0', None, _('end fields with NUL')),
          ('', 'all', None, _('print all revisions that match')),
          ('f', 'follow', None,
           _('follow changeset history, or file history across copies and renames')),
          ('i', 'ignore-case', None, _('ignore case when matching')),
          ('l', 'files-with-matches', None,
           _('print only filenames and revs that match')),
          ('n', 'line-number', None, _('print matching line numbers')),
          ('r', 'rev', [], _('search in given revision range')),
          ('u', 'user', None, _('print user who committed change')),
         ] + walkopts,
         _('hg grep [OPTION]... PATTERN [FILE]...')),
    "heads":
        (heads,
         [('', 'style', '', _('display using template map file')),
          ('r', 'rev', '', _('show only heads which are descendants of rev')),
          ('', 'template', '', _('display with template'))],
         _('hg heads [-r REV]')),
    "help": (help_, [], _('hg help [COMMAND]')),
    "identify|id": (identify, [], _('hg identify')),
    "import|patch":
        (import_,
         [('p', 'strip', 1,
           _('directory strip option for patch. This has the same\n'
             'meaning as the corresponding patch option')),
          ('b', 'base', '', _('base path')),
          ('f', 'force', None,
           _('skip check for outstanding uncommitted changes'))] + commitopts,
         _('hg import [-p NUM] [-m MESSAGE] [-f] PATCH...')),
    "incoming|in": (incoming,
         [('M', 'no-merges', None, _('do not show merges')),
          ('f', 'force', None,
           _('run even when remote repository is unrelated')),
          ('', 'style', '', _('display using template map file')),
          ('n', 'newest-first', None, _('show newest record first')),
          ('', 'bundle', '', _('file to store the bundles into')),
          ('p', 'patch', None, _('show patch')),
          ('r', 'rev', [], _('a specific revision up to which you would like to pull')),
          ('', 'template', '', _('display with template')),
         ] + remoteopts,
         _('hg incoming [-p] [-n] [-M] [-f] [-r REV]...'
           ' [--bundle FILENAME] [SOURCE]')),
    "^init":
        (init,
         remoteopts,
         _('hg init [-e CMD] [--remotecmd CMD] [DEST]')),
    "locate":
        (locate,
         [('r', 'rev', '', _('search the repository as it stood at rev')),
          ('0', 'print0', None,
           _('end filenames with NUL, for use with xargs')),
          ('f', 'fullpath', None,
           _('print complete paths from the filesystem root')),
         ] + walkopts,
         _('hg locate [OPTION]... [PATTERN]...')),
    "^log|history":
        (log,
         [('f', 'follow', None,
           _('follow changeset history, or file history across copies and renames')),
          ('', 'follow-first', None,
           _('only follow the first parent of merge changesets')),
          ('d', 'date', '', _('show revs matching date spec')),
          ('C', 'copies', None, _('show copied files')),
          ('k', 'keyword', [], _('search for a keyword')),
          ('l', 'limit', '', _('limit number of changes displayed')),
          ('r', 'rev', [], _('show the specified revision or range')),
          ('', 'removed', None, _('include revs where files were removed')),
          ('M', 'no-merges', None, _('do not show merges')),
          ('', 'style', '', _('display using template map file')),
          ('m', 'only-merges', None, _('show only merges')),
          ('p', 'patch', None, _('show patch')),
          ('P', 'prune', [], _('do not display revision or any of its ancestors')),
          ('', 'template', '', _('display with template')),
         ] + walkopts,
         _('hg log [OPTION]... [FILE]')),
    "manifest": (manifest, [], _('hg manifest [REV]')),
    "^merge":
        (merge,
         [('f', 'force', None, _('force a merge with outstanding changes'))],
         _('hg merge [-f] [REV]')),
    "outgoing|out": (outgoing,
         [('M', 'no-merges', None, _('do not show merges')),
          ('f', 'force', None,
           _('run even when remote repository is unrelated')),
          ('p', 'patch', None, _('show patch')),
          ('', 'style', '', _('display using template map file')),
          ('r', 'rev', [], _('a specific revision you would like to push')),
          ('n', 'newest-first', None, _('show newest record first')),
          ('', 'template', '', _('display with template')),
         ] + remoteopts,
         _('hg outgoing [-M] [-p] [-n] [-f] [-r REV]... [DEST]')),
    "^parents":
        (parents,
         [('r', 'rev', '', _('show parents from the specified rev')),
          ('', 'style', '', _('display using template map file')),
          ('', 'template', '', _('display with template'))],
         _('hg parents [-r REV] [FILE]')),
    "paths": (paths, [], _('hg paths [NAME]')),
    "^pull":
        (pull,
         [('u', 'update', None,
           _('update to new tip if changesets were pulled')),
          ('f', 'force', None,
           _('run even when remote repository is unrelated')),
          ('r', 'rev', [],
           _('a specific revision up to which you would like to pull')),
         ] + remoteopts,
         _('hg pull [-u] [-f] [-r REV]... [-e CMD] [--remotecmd CMD] [SOURCE]')),
    "^push":
        (push,
         [('f', 'force', None, _('force push')),
          ('r', 'rev', [], _('a specific revision you would like to push')),
         ] + remoteopts,
         _('hg push [-f] [-r REV]... [-e CMD] [--remotecmd CMD] [DEST]')),
    "debugrawcommit|rawcommit":
        (rawcommit,
         [('p', 'parent', [], _('parent')),
          ('d', 'date', '', _('date code')),
          ('u', 'user', '', _('user')),
          ('F', 'files', '', _('file list'))
          ] + commitopts,
         _('hg debugrawcommit [OPTION]... [FILE]...')),
    "recover": (recover, [], _('hg recover')),
    "^remove|rm":
        (remove,
         [('A', 'after', None, _('record remove that has already occurred')),
          ('f', 'force', None, _('remove file even if modified')),
         ] + walkopts,
         _('hg remove [OPTION]... FILE...')),
    "rename|mv":
        (rename,
         [('A', 'after', None, _('record a rename that has already occurred')),
          ('f', 'force', None,
           _('forcibly copy over an existing managed file')),
         ] + walkopts + dryrunopts,
         _('hg rename [OPTION]... SOURCE... DEST')),
    "^revert":
        (revert,
         [('a', 'all', None, _('revert all changes when no arguments given')),
          ('d', 'date', '', _('tipmost revision matching date')),
          ('r', 'rev', '', _('revision to revert to')),
          ('', 'no-backup', None, _('do not save backup copies of files')),
         ] + walkopts + dryrunopts,
         _('hg revert [OPTION]... [-r REV] [NAME]...')),
    "rollback": (rollback, [], _('hg rollback')),
    "root": (root, [], _('hg root')),
    "showconfig|debugconfig":
        (showconfig,
         [('u', 'untrusted', None, _('show untrusted configuration options'))],
         _('showconfig [-u] [NAME]...')),
    "^serve":
        (serve,
         [('A', 'accesslog', '', _('name of access log file to write to')),
          ('d', 'daemon', None, _('run server in background')),
          ('', 'daemon-pipefds', '', _('used internally by daemon mode')),
          ('E', 'errorlog', '', _('name of error log file to write to')),
          ('p', 'port', 0, _('port to use (default: 8000)')),
          ('a', 'address', '', _('address to use')),
          ('n', 'name', '',
           _('name to show in web pages (default: working dir)')),
          ('', 'webdir-conf', '', _('name of the webdir config file'
                                    ' (serve more than one repo)')),
          ('', 'pid-file', '', _('name of file to write process ID to')),
          ('', 'stdio', None, _('for remote clients')),
          ('t', 'templates', '', _('web templates to use')),
          ('', 'style', '', _('template style to use')),
          ('6', 'ipv6', None, _('use IPv6 in addition to IPv4'))],
         _('hg serve [OPTION]...')),
    "^status|st":
        (status,
         [('A', 'all', None, _('show status of all files')),
          ('m', 'modified', None, _('show only modified files')),
          ('a', 'added', None, _('show only added files')),
          ('r', 'removed', None, _('show only removed files')),
          ('d', 'deleted', None, _('show only deleted (but tracked) files')),
          ('c', 'clean', None, _('show only files without changes')),
          ('u', 'unknown', None, _('show only unknown (not tracked) files')),
          ('i', 'ignored', None, _('show ignored files')),
          ('n', 'no-status', None, _('hide status prefix')),
          ('C', 'copies', None, _('show source of copied files')),
          ('0', 'print0', None,
           _('end filenames with NUL, for use with xargs')),
          ('', 'rev', [], _('show difference from revision')),
         ] + walkopts,
         _('hg status [OPTION]... [FILE]...')),
    "tag":
        (tag,
         [('l', 'local', None, _('make the tag local')),
          ('m', 'message', '', _('message for tag commit log entry')),
          ('d', 'date', '', _('record datecode as commit date')),
          ('u', 'user', '', _('record user as commiter')),
          ('r', 'rev', '', _('revision to tag'))],
         _('hg tag [-l] [-m TEXT] [-d DATE] [-u USER] [-r REV] NAME')),
    "tags": (tags, [], _('hg tags')),
    "tip":
        (tip,
         [('', 'style', '', _('display using template map file')),
          ('p', 'patch', None, _('show patch')),
          ('', 'template', '', _('display with template'))],
         _('hg tip [-p]')),
    "unbundle":
        (unbundle,
         [('u', 'update', None,
           _('update to new tip if changesets were unbundled'))],
         _('hg unbundle [-u] FILE')),
    "^update|up|checkout|co":
        (update,
         [('C', 'clean', None, _('overwrite locally modified files')),
          ('d', 'date', '', _('tipmost revision matching date'))],
         _('hg update [-C] [-d DATE] [REV]')),
    "verify": (verify, [], _('hg verify')),
    "version": (version_, [], _('hg version')),
}

norepo = ("clone init version help debugancestor debugcomplete debugdata"
          " debugindex debugindexdot debugdate debuginstall")
optionalrepo = ("paths serve showconfig")

def findpossible(ui, cmd):
    """
    Return cmd -> (aliases, command table entry)
    for each matching command.
    Return debug commands (or their aliases) only if no normal command matches.
    """
    choice = {}
    debugchoice = {}
    for e in table.keys():
        aliases = e.lstrip("^").split("|")
        found = None
        if cmd in aliases:
            found = cmd
        elif not ui.config("ui", "strict"):
            for a in aliases:
                if a.startswith(cmd):
                    found = a
                    break
        if found is not None:
            if aliases[0].startswith("debug") or found.startswith("debug"):
                debugchoice[found] = (aliases, table[e])
            else:
                choice[found] = (aliases, table[e])

    if not choice and debugchoice:
        choice = debugchoice

    return choice

def findcmd(ui, cmd):
    """Return (aliases, command table entry) for command string."""
    choice = findpossible(ui, cmd)

    if choice.has_key(cmd):
        return choice[cmd]

    if len(choice) > 1:
        clist = choice.keys()
        clist.sort()
        raise AmbiguousCommand(cmd, clist)

    if choice:
        return choice.values()[0]

    raise UnknownCommand(cmd)

def catchterm(*args):
    raise util.SignalInterrupt

def run():
    sys.exit(dispatch(sys.argv[1:]))

class ParseError(Exception):
    """Exception raised on errors in parsing the command line."""

def parse(ui, args):
    options = {}
    cmdoptions = {}

    try:
        args = fancyopts.fancyopts(args, globalopts, options)
    except fancyopts.getopt.GetoptError, inst:
        raise ParseError(None, inst)

    if args:
        cmd, args = args[0], args[1:]
        aliases, i = findcmd(ui, cmd)
        cmd = aliases[0]
        defaults = ui.config("defaults", cmd)
        if defaults:
            args = shlex.split(defaults) + args
        c = list(i[1])
    else:
        cmd = None
        c = []

    # combine global options into local
    for o in globalopts:
        c.append((o[0], o[1], options[o[1]], o[3]))

    try:
        args = fancyopts.fancyopts(args, c, cmdoptions)
    except fancyopts.getopt.GetoptError, inst:
        raise ParseError(cmd, inst)

    # separate global options back out
    for o in globalopts:
        n = o[1]
        options[n] = cmdoptions[n]
        del cmdoptions[n]

    return (cmd, cmd and i[0] or None, args, options, cmdoptions)

external = {}

def findext(name):
    '''return module with given extension name'''
    try:
        return sys.modules[external[name]]
    except KeyError:
        for k, v in external.iteritems():
            if k.endswith('.' + name) or k.endswith('/' + name) or v == name:
                return sys.modules[v]
        raise KeyError(name)

def load_extensions(ui):
    added = []
    for ext_name, load_from_name in ui.extensions():
        if ext_name in external:
            continue
        try:
            if load_from_name:
                # the module will be loaded in sys.modules
                # choose an unique name so that it doesn't
                # conflicts with other modules
                module_name = "hgext_%s" % ext_name.replace('.', '_')
                mod = imp.load_source(module_name, load_from_name)
            else:
                def importh(name):
                    mod = __import__(name)
                    components = name.split('.')
                    for comp in components[1:]:
                        mod = getattr(mod, comp)
                    return mod
                try:
                    mod = importh("hgext.%s" % ext_name)
                except ImportError:
                    mod = importh(ext_name)
            external[ext_name] = mod.__name__
            added.append((mod, ext_name))
        except (util.SignalInterrupt, KeyboardInterrupt):
            raise
        except Exception, inst:
            ui.warn(_("*** failed to import extension %s: %s\n") %
                    (ext_name, inst))
            if ui.print_exc():
                return 1

    for mod, name in added:
        uisetup = getattr(mod, 'uisetup', None)
        if uisetup:
            uisetup(ui)
        cmdtable = getattr(mod, 'cmdtable', {})
        overrides = [cmd for cmd in cmdtable if cmd in table]
        if overrides:
            ui.warn(_("extension '%s' overrides commands: %s\n")
                    % (name, " ".join(overrides)))
        table.update(cmdtable)

def parseconfig(config):
    """parse the --config options from the command line"""
    parsed = []
    for cfg in config:
        try:
            name, value = cfg.split('=', 1)
            section, name = name.split('.', 1)
            if not section or not name:
                raise IndexError
            parsed.append((section, name, value))
        except (IndexError, ValueError):
            raise util.Abort(_('malformed --config option: %s') % cfg)
    return parsed

def dispatch(args):
    for name in 'SIGBREAK', 'SIGHUP', 'SIGTERM':
        num = getattr(signal, name, None)
        if num: signal.signal(num, catchterm)

    try:
        u = ui.ui(traceback='--traceback' in sys.argv[1:])
    except util.Abort, inst:
        sys.stderr.write(_("abort: %s\n") % inst)
        return -1

    load_extensions(u)
    u.addreadhook(load_extensions)

    try:
        cmd, func, args, options, cmdoptions = parse(u, args)
        if options["encoding"]:
            util._encoding = options["encoding"]
        if options["encodingmode"]:
            util._encodingmode = options["encodingmode"]
        if options["time"]:
            def get_times():
                t = os.times()
                if t[4] == 0.0: # Windows leaves this as zero, so use time.clock()
                    t = (t[0], t[1], t[2], t[3], time.clock())
                return t
            s = get_times()
            def print_time():
                t = get_times()
                u.warn(_("Time: real %.3f secs (user %.3f+%.3f sys %.3f+%.3f)\n") %
                    (t[4]-s[4], t[0]-s[0], t[2]-s[2], t[1]-s[1], t[3]-s[3]))
            atexit.register(print_time)

        # enter the debugger before command execution
        if options['debugger']:
            pdb.set_trace()

        try:
            if options['cwd']:
                os.chdir(options['cwd'])

            u.updateopts(options["verbose"], options["debug"], options["quiet"],
                         not options["noninteractive"], options["traceback"],
                         parseconfig(options["config"]))

            path = u.expandpath(options["repository"]) or ""
            repo = path and hg.repository(u, path=path) or None
            if repo and not repo.local():
                raise util.Abort(_("repository '%s' is not local") % path)

            if options['help']:
                return help_(u, cmd, options['version'])
            elif options['version']:
                return version_(u)
            elif not cmd:
                return help_(u, 'shortlist')

            if cmd not in norepo.split():
                try:
                    if not repo:
                        repo = hg.repository(u, path=path)
                    u = repo.ui
                    for name in external.itervalues():
                        mod = sys.modules[name]
                        if hasattr(mod, 'reposetup'):
                            mod.reposetup(u, repo)
                            hg.repo_setup_hooks.append(mod.reposetup)
                except hg.RepoError:
                    if cmd not in optionalrepo.split():
                        raise
                d = lambda: func(u, repo, *args, **cmdoptions)
            else:
                d = lambda: func(u, *args, **cmdoptions)

            try:
                if options['profile']:
                    import hotshot, hotshot.stats
                    prof = hotshot.Profile("hg.prof")
                    try:
                        try:
                            return prof.runcall(d)
                        except:
                            try:
                                u.warn(_('exception raised - generating '
                                         'profile anyway\n'))
                            except:
                                pass
                            raise
                    finally:
                        prof.close()
                        stats = hotshot.stats.load("hg.prof")
                        stats.strip_dirs()
                        stats.sort_stats('time', 'calls')
                        stats.print_stats(40)
                elif options['lsprof']:
                    try:
                        from mercurial import lsprof
                    except ImportError:
                        raise util.Abort(_(
                            'lsprof not available - install from '
                            'http://codespeak.net/svn/user/arigo/hack/misc/lsprof/'))
                    p = lsprof.Profiler()
                    p.enable(subcalls=True)
                    try:
                        return d()
                    finally:
                        p.disable()
                        stats = lsprof.Stats(p.getstats())
                        stats.sort()
                        stats.pprint(top=10, file=sys.stderr, climit=5)
                else:
                    return d()
            finally:
                u.flush()
        except:
            # enter the debugger when we hit an exception
            if options['debugger']:
                pdb.post_mortem(sys.exc_info()[2])
            u.print_exc()
            raise
    except ParseError, inst:
        if inst.args[0]:
            u.warn(_("hg %s: %s\n") % (inst.args[0], inst.args[1]))
            help_(u, inst.args[0])
        else:
            u.warn(_("hg: %s\n") % inst.args[1])
            help_(u, 'shortlist')
    except AmbiguousCommand, inst:
        u.warn(_("hg: command '%s' is ambiguous:\n    %s\n") %
                (inst.args[0], " ".join(inst.args[1])))
    except UnknownCommand, inst:
        u.warn(_("hg: unknown command '%s'\n") % inst.args[0])
        help_(u, 'shortlist')
    except hg.RepoError, inst:
        u.warn(_("abort: %s!\n") % inst)
    except lock.LockHeld, inst:
        if inst.errno == errno.ETIMEDOUT:
            reason = _('timed out waiting for lock held by %s') % inst.locker
        else:
            reason = _('lock held by %s') % inst.locker
        u.warn(_("abort: %s: %s\n") % (inst.desc or inst.filename, reason))
    except lock.LockUnavailable, inst:
        u.warn(_("abort: could not lock %s: %s\n") %
               (inst.desc or inst.filename, inst.strerror))
    except revlog.RevlogError, inst:
        u.warn(_("abort: %s!\n") % inst)
    except util.SignalInterrupt:
        u.warn(_("killed!\n"))
    except KeyboardInterrupt:
        try:
            u.warn(_("interrupted!\n"))
        except IOError, inst:
            if inst.errno == errno.EPIPE:
                if u.debugflag:
                    u.warn(_("\nbroken pipe\n"))
            else:
                raise
    except socket.error, inst:
        u.warn(_("abort: %s\n") % inst[1])
    except IOError, inst:
        if hasattr(inst, "code"):
            u.warn(_("abort: %s\n") % inst)
        elif hasattr(inst, "reason"):
            try: # usually it is in the form (errno, strerror)
                reason = inst.reason.args[1]
            except: # it might be anything, for example a string
                reason = inst.reason
            u.warn(_("abort: error: %s\n") % reason)
        elif hasattr(inst, "args") and inst[0] == errno.EPIPE:
            if u.debugflag:
                u.warn(_("broken pipe\n"))
        elif getattr(inst, "strerror", None):
            if getattr(inst, "filename", None):
                u.warn(_("abort: %s: %s\n") % (inst.strerror, inst.filename))
            else:
                u.warn(_("abort: %s\n") % inst.strerror)
        else:
            raise
    except OSError, inst:
        if getattr(inst, "filename", None):
            u.warn(_("abort: %s: %s\n") % (inst.strerror, inst.filename))
        else:
            u.warn(_("abort: %s\n") % inst.strerror)
    except util.UnexpectedOutput, inst:
        u.warn(_("abort: %s") % inst[0])
        if not isinstance(inst[1], basestring):
            u.warn(" %r\n" % (inst[1],))
        elif not inst[1]:
            u.warn(_(" empty string\n"))
        else:
            u.warn("\n%r\n" % util.ellipsis(inst[1]))
    except util.Abort, inst:
        u.warn(_("abort: %s\n") % inst)
    except TypeError, inst:
        # was this an argument error?
        tb = traceback.extract_tb(sys.exc_info()[2])
        if len(tb) > 2: # no
            raise
        u.debug(inst, "\n")
        u.warn(_("%s: invalid arguments\n") % cmd)
        help_(u, cmd)
    except SystemExit, inst:
        # Commands shouldn't sys.exit directly, but give a return code.
        # Just in case catch this and and pass exit code to caller.
        return inst.code
    except:
        u.warn(_("** unknown exception encountered, details follow\n"))
        u.warn(_("** report bug details to "
                 "http://www.selenic.com/mercurial/bts\n"))
        u.warn(_("** or mercurial@selenic.com\n"))
        u.warn(_("** Mercurial Distributed SCM (version %s)\n")
               % version.get_version())
        raise

    return -1<|MERGE_RESOLUTION|>--- conflicted
+++ resolved
@@ -7,21 +7,12 @@
 
 import demandimport; demandimport.enable()
 from node import *
-<<<<<<< HEAD
 from i18n import _
 import bisect, os, re, sys, signal, imp, urllib, pdb, shlex, stat
 import fancyopts, ui, hg, util, lock, revlog, bundlerepo
 import difflib, patch, time, help, mdiff, tempfile
-import traceback, errno, version, atexit
+import traceback, errno, version, atexit, socket
 import archival, changegroup, cmdutil, hgweb.server, sshserver
-=======
-from i18n import gettext as _
-demandload(globals(), "bisect os re sys signal imp urllib pdb shlex stat")
-demandload(globals(), "fancyopts ui hg util lock revlog bundlerepo")
-demandload(globals(), "difflib patch time help mdiff tempfile")
-demandload(globals(), "traceback errno version atexit socket")
-demandload(globals(), "archival changegroup cmdutil hgweb.server sshserver")
->>>>>>> 742fac2e
 
 class UnknownCommand(Exception):
     """Exception raised if command is not in the command table."""
@@ -1776,13 +1767,8 @@
             ui.write("%3s " % (m.execf(f) and "755" or "644"))
         ui.write("%s\n" % f)
 
-<<<<<<< HEAD
 def merge(ui, repo, node=None, force=None):
-    """Merge working directory with another revision
-=======
-def merge(ui, repo, node=None, force=None, branch=None):
     """merge working directory with another revision
->>>>>>> 742fac2e
 
     Merge the contents of the current working directory and the
     requested revision. Files that changed between either parent are
@@ -2497,13 +2483,8 @@
     modheads = repo.addchangegroup(gen, 'unbundle', 'bundle:' + fname)
     return postincoming(ui, repo, modheads, opts['update'])
 
-<<<<<<< HEAD
 def update(ui, repo, node=None, clean=False, date=None):
-    """update or merge working directory
-=======
-def update(ui, repo, node=None, clean=False, branch=None, date=None):
     """update working directory
->>>>>>> 742fac2e
 
     Update the working directory to the specified revision.
 
