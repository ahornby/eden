"""
util.py - Mercurial utility functions and platform specfic implementations

 Copyright 2005 K. Thananchayan <thananck@yahoo.com>

This software may be used and distributed according to the terms
of the GNU General Public License, incorporated herein by reference.

This contains helper routines that are independent of the SCM core and hide
platform-specific details from the core.
"""

import os, errno
from i18n import gettext as _
from demandload import *
demandload(globals(), "cStringIO errno popen2 re shutil sys tempfile")
demandload(globals(), "threading time")

class SignalInterrupt(Exception):
    """Exception raised on SIGTERM and SIGHUP."""

def pipefilter(s, cmd):
    '''filter string S through command CMD, returning its output'''
    (pout, pin) = popen2.popen2(cmd, -1, 'b')
    def writer():
        try:
            pin.write(s)
            pin.close()
        except IOError, inst:
            if inst.errno != errno.EPIPE:
                raise

    # we should use select instead on UNIX, but this will work on most
    # systems, including Windows
    w = threading.Thread(target=writer)
    w.start()
    f = pout.read()
    pout.close()
    w.join()
    return f

def tempfilter(s, cmd):
    '''filter string S through a pair of temporary files with CMD.
    CMD is used as a template to create the real command to be run,
    with the strings INFILE and OUTFILE replaced by the real names of
    the temporary files generated.'''
    inname, outname = None, None
    try:
        infd, inname = tempfile.mkstemp(prefix='hg-filter-in-')
        fp = os.fdopen(infd, 'wb')
        fp.write(s)
        fp.close()
        outfd, outname = tempfile.mkstemp(prefix='hg-filter-out-')
        os.close(outfd)
        cmd = cmd.replace('INFILE', inname)
        cmd = cmd.replace('OUTFILE', outname)
        code = os.system(cmd)
        if code: raise Abort(_("command '%s' failed: %s") %
                             (cmd, explain_exit(code)))
        return open(outname, 'rb').read()
    finally:
        try:
            if inname: os.unlink(inname)
        except: pass
        try:
            if outname: os.unlink(outname)
        except: pass

filtertable = {
    'tempfile:': tempfilter,
    'pipe:': pipefilter,
    }

def filter(s, cmd):
    "filter a string through a command that transforms its input to its output"
    for name, fn in filtertable.iteritems():
        if cmd.startswith(name):
            return fn(s, cmd[len(name):].lstrip())
    return pipefilter(s, cmd)

def find_in_path(name, path, default=None):
    '''find name in search path. path can be string (will be split
    with os.pathsep), or iterable thing that returns strings.  if name
    found, return path to name. else return default.'''
    if isinstance(path, str):
        path = path.split(os.pathsep)
    for p in path:
        p_name = os.path.join(p, name)
        if os.path.exists(p_name):
            return p_name
    return default

def patch(strip, patchname, ui):
    """apply the patch <patchname> to the working directory.
    a list of patched files is returned"""
    patcher = find_in_path('gpatch', os.environ.get('PATH', ''), 'patch')
    fp = os.popen('"%s" -p%d < "%s"' % (patcher, strip, patchname))
    files = {}
    for line in fp:
        line = line.rstrip()
        ui.status("%s\n" % line)
        if line.startswith('patching file '):
            pf = parse_patch_output(line)
            files.setdefault(pf, 1)
    code = fp.close()
    if code:
        raise Abort(_("patch command failed: %s") % explain_exit(code)[0])
    return files.keys()

def binary(s):
    """return true if a string is binary data using diff's heuristic"""
    if s and '\0' in s[:4096]:
        return True
    return False

def unique(g):
    """return the uniq elements of iterable g"""
    seen = {}
    for f in g:
        if f not in seen:
            seen[f] = 1
            yield f

class Abort(Exception):
    """Raised if a command needs to print an error and exit."""

def always(fn): return True
def never(fn): return False

def patkind(name, dflt_pat='glob'):
    """Split a string into an optional pattern kind prefix and the
    actual pattern."""
    for prefix in 're', 'glob', 'path', 'relglob', 'relpath', 'relre':
        if name.startswith(prefix + ':'): return name.split(':', 1)
    return dflt_pat, name

def globre(pat, head='^', tail='$'):
    "convert a glob pattern into a regexp"
    i, n = 0, len(pat)
    res = ''
    group = False
    def peek(): return i < n and pat[i]
    while i < n:
        c = pat[i]
        i = i+1
        if c == '*':
            if peek() == '*':
                i += 1
                res += '.*'
            else:
                res += '[^/]*'
        elif c == '?':
            res += '.'
        elif c == '[':
            j = i
            if j < n and pat[j] in '!]':
                j += 1
            while j < n and pat[j] != ']':
                j += 1
            if j >= n:
                res += '\\['
            else:
                stuff = pat[i:j].replace('\\','\\\\')
                i = j + 1
                if stuff[0] == '!':
                    stuff = '^' + stuff[1:]
                elif stuff[0] == '^':
                    stuff = '\\' + stuff
                res = '%s[%s]' % (res, stuff)
        elif c == '{':
            group = True
            res += '(?:'
        elif c == '}' and group:
            res += ')'
            group = False
        elif c == ',' and group:
            res += '|'
        elif c == '\\':
            p = peek()
            if p:
                i += 1
                res += re.escape(p)
            else:
                res += re.escape(c)
        else:
            res += re.escape(c)
    return head + res + tail

_globchars = {'[': 1, '{': 1, '*': 1, '?': 1}

def pathto(n1, n2):
    '''return the relative path from one place to another.
    this returns a path in the form used by the local filesystem, not hg.'''
    if not n1: return localpath(n2)
    a, b = n1.split('/'), n2.split('/')
    a.reverse()
    b.reverse()
    while a and b and a[-1] == b[-1]:
        a.pop()
        b.pop()
    b.reverse()
    return os.sep.join((['..'] * len(a)) + b)

def canonpath(root, cwd, myname):
    """return the canonical path of myname, given cwd and root"""
    if root == os.sep:
        rootsep = os.sep
    else:
        rootsep = root + os.sep
    name = myname
    if not os.path.isabs(name):
        name = os.path.join(root, cwd, name)
    name = os.path.normpath(name)
    if name.startswith(rootsep):
        name = name[len(rootsep):]
        audit_path(name)
        return pconvert(name)
    elif name == root:
        return ''
    else:
        # Determine whether `name' is in the hierarchy at or beneath `root',
        # by iterating name=dirname(name) until that causes no change (can't
        # check name == '/', because that doesn't work on windows).  For each
        # `name', compare dev/inode numbers.  If they match, the list `rel'
        # holds the reversed list of components making up the relative file
        # name we want.
        root_st = os.stat(root)
        rel = []
        while True:
            try:
                name_st = os.stat(name)
            except OSError:
                break
            if os.path.samestat(name_st, root_st):
                rel.reverse()
                name = os.path.join(*rel)
                audit_path(name)
                return pconvert(name)
            dirname, basename = os.path.split(name)
            rel.append(basename)
            if dirname == name:
                break
            name = dirname

        raise Abort('%s not under root' % myname)

def matcher(canonroot, cwd='', names=['.'], inc=[], exc=[], head='', src=None):
    return _matcher(canonroot, cwd, names, inc, exc, head, 'glob', src)

def cmdmatcher(canonroot, cwd='', names=['.'], inc=[], exc=[], head='', src=None):
    if os.name == 'nt':
        dflt_pat = 'glob'
    else:
        dflt_pat = 'relpath'
    return _matcher(canonroot, cwd, names, inc, exc, head, dflt_pat, src)

def _matcher(canonroot, cwd, names, inc, exc, head, dflt_pat, src):
    """build a function to match a set of file patterns

    arguments:
    canonroot - the canonical root of the tree you're matching against
    cwd - the current working directory, if relevant
    names - patterns to find
    inc - patterns to include
    exc - patterns to exclude
    head - a regex to prepend to patterns to control whether a match is rooted

    a pattern is one of:
    'glob:<rooted glob>'
    're:<rooted regexp>'
    'path:<rooted path>'
    'relglob:<relative glob>'
    'relpath:<relative path>'
    'relre:<relative regexp>'
    '<rooted path or regexp>'

    returns:
    a 3-tuple containing
    - list of explicit non-pattern names passed in
    - a bool match(filename) function
    - a bool indicating if any patterns were passed in

    todo:
    make head regex a rooted bool
    """

    def contains_glob(name):
        for c in name:
            if c in _globchars: return True
        return False

    def regex(kind, name, tail):
        '''convert a pattern into a regular expression'''
        if kind == 're':
            return name
        elif kind == 'path':
            return '^' + re.escape(name) + '(?:/|$)'
        elif kind == 'relglob':
            return head + globre(name, '(?:|.*/)', tail)
        elif kind == 'relpath':
            return head + re.escape(name) + tail
        elif kind == 'relre':
            if name.startswith('^'):
                return name
            return '.*' + name
        return head + globre(name, '', tail)

    def matchfn(pats, tail):
        """build a matching function from a set of patterns"""
        if not pats:
            return
        matches = []
        for k, p in pats:
            try:
                pat = '(?:%s)' % regex(k, p, tail)
                matches.append(re.compile(pat).match)
            except re.error:
                if src: raise Abort("%s: invalid pattern (%s): %s" % (src, k, p))
                else: raise Abort("invalid pattern (%s): %s" % (k, p))

        def buildfn(text):
            for m in matches:
                r = m(text)
                if r:
                    return r

        return buildfn

    def globprefix(pat):
        '''return the non-glob prefix of a path, e.g. foo/* -> foo'''
        root = []
        for p in pat.split(os.sep):
            if contains_glob(p): break
            root.append(p)
        return '/'.join(root)

    pats = []
    files = []
    roots = []
    for kind, name in [patkind(p, dflt_pat) for p in names]:
        if kind in ('glob', 'relpath'):
            name = canonpath(canonroot, cwd, name)
            if name == '':
                kind, name = 'glob', '**'
        if kind in ('glob', 'path', 're'):
            pats.append((kind, name))
        if kind == 'glob':
            root = globprefix(name)
            if root: roots.append(root)
        elif kind == 'relpath':
            files.append((kind, name))
            roots.append(name)

    patmatch = matchfn(pats, '$') or always
    filematch = matchfn(files, '(?:/|$)') or always
    incmatch = always
    if inc:
        incmatch = matchfn(map(patkind, inc), '(?:/|$)')
    excmatch = lambda fn: False
    if exc:
        excmatch = matchfn(map(patkind, exc), '(?:/|$)')

    return (roots,
            lambda fn: (incmatch(fn) and not excmatch(fn) and
                        (fn.endswith('/') or
                         (not pats and not files) or
                         (pats and patmatch(fn)) or
                         (files and filematch(fn)))),
            (inc or exc or (pats and pats != [('glob', '**')])) and True)

def system(cmd, environ={}, cwd=None, onerr=None, errprefix=None):
    '''enhanced shell command execution.
    run with environment maybe modified, maybe in different dir.

    if command fails and onerr is None, return status.  if ui object,
    print error message and return status, else raise onerr object as
    exception.'''
    oldenv = {}
    for k in environ:
        oldenv[k] = os.environ.get(k)
    if cwd is not None:
        oldcwd = os.getcwd()
    try:
        for k, v in environ.iteritems():
            os.environ[k] = str(v)
        if cwd is not None and oldcwd != cwd:
            os.chdir(cwd)
        rc = os.system(cmd)
        if rc and onerr:
            errmsg = '%s %s' % (os.path.basename(cmd.split(None, 1)[0]),
                                explain_exit(rc)[0])
            if errprefix:
                errmsg = '%s: %s' % (errprefix, errmsg)
            try:
                onerr.warn(errmsg + '\n')
            except AttributeError:
                raise onerr(errmsg)
        return rc
    finally:
        for k, v in oldenv.iteritems():
            if v is None:
                del os.environ[k]
            else:
                os.environ[k] = v
        if cwd is not None and oldcwd != cwd:
            os.chdir(oldcwd)

def rename(src, dst):
    """forcibly rename a file"""
    try:
        os.rename(src, dst)
    except OSError, err:
        # on windows, rename to existing file is not allowed, so we
        # must delete destination first. but if file is open, unlink
        # schedules it for delete but does not delete it. rename
        # happens immediately even for open files, so we create
        # temporary file, delete it, rename destination to that name,
        # then delete that. then rename is safe to do.
        fd, temp = tempfile.mkstemp(dir=os.path.dirname(dst) or '.')
        os.close(fd)
        os.unlink(temp)
        os.rename(dst, temp)
        os.unlink(temp)
        os.rename(src, dst)

def unlink(f):
    """unlink and remove the directory if it is empty"""
    os.unlink(f)
    # try removing directories that might now be empty
    try:
        os.removedirs(os.path.dirname(f))
    except OSError:
        pass

def copyfiles(src, dst, hardlink=None):
    """Copy a directory tree using hardlinks if possible"""

    if hardlink is None:
        hardlink = (os.stat(src).st_dev ==
                    os.stat(os.path.dirname(dst)).st_dev)

    if os.path.isdir(src):
        os.mkdir(dst)
        for name in os.listdir(src):
            srcname = os.path.join(src, name)
            dstname = os.path.join(dst, name)
            copyfiles(srcname, dstname, hardlink)
    else:
        if hardlink:
            try:
                os_link(src, dst)
            except (IOError, OSError):
                hardlink = False
                shutil.copy(src, dst)
        else:
            shutil.copy(src, dst)

def audit_path(path):
    """Abort if path contains dangerous components"""
    parts = os.path.normcase(path).split(os.sep)
    if (os.path.splitdrive(path)[0] or parts[0] in ('.hg', '')
        or os.pardir in parts):
        raise Abort(_("path contains illegal component: %s\n") % path)

<<<<<<< HEAD
def opener(base, audit=True):
    """
    return a function that opens files relative to base

    this function is used to hide the details of COW semantics and
    remote file access from higher level code.
    """
    p = base
    audit_p = audit

    def mktempcopy(name):
        d, fn = os.path.split(name)
        fd, temp = tempfile.mkstemp(prefix=".%s-" % fn, dir=d)
        fp = os.fdopen(fd, "wb")
        try:
            fp.write(file(name, "rb").read())
        except:
            try: os.unlink(temp)
            except: pass
            raise
        fp.close()
        st = os.lstat(name)
        os.chmod(temp, st.st_mode)
        return temp

    class atomictempfile(file):
        """the file will only be copied when rename is called"""
        def __init__(self, name, mode):
            self.__name = name
            self.temp = mktempcopy(name)
            file.__init__(self, self.temp, mode)
        def rename(self):
            if not self.closed:
                file.close(self)
                rename(self.temp, self.__name)
        def __del__(self):
            if not self.closed:
                try:
                    os.unlink(self.temp)
                except: pass
                file.close(self)

    class atomicfile(atomictempfile):
        """the file will only be copied on close"""
        def __init__(self, name, mode):
            atomictempfile.__init__(self, name, mode)
        def close(self):
            self.rename()
        def __del__(self):
            self.rename()

    def o(path, mode="r", text=False, atomic=False, atomictemp=False):
        if audit_p:
            audit_path(path)
        f = os.path.join(p, path)

        if not text:
            mode += "b" # for that other OS

        if mode[0] != "r":
            try:
                nlink = nlinks(f)
            except OSError:
                d = os.path.dirname(f)
                if not os.path.isdir(d):
                    os.makedirs(d)
            else:
                if atomic:
                    return atomicfile(f, mode)
                elif atomictemp:
                    return atomictempfile(f, mode)
                if nlink > 1:
                    rename(mktempcopy(f), f)
        return file(f, mode)

    return o

=======
>>>>>>> fad839fb
def _makelock_file(info, pathname):
    ld = os.open(pathname, os.O_CREAT | os.O_WRONLY | os.O_EXCL)
    os.write(ld, info)
    os.close(ld)

def _readlock_file(pathname):
    return posixfile(pathname).read()

def nlinks(pathname):
    """Return number of hardlinks for the given file."""
    return os.stat(pathname).st_nlink

if hasattr(os, 'link'):
    os_link = os.link
else:
    def os_link(src, dst):
        raise OSError(0, _("Hardlinks not supported"))

def fstat(fp):
    '''stat file object that may not have fileno method.'''
    try:
        return os.fstat(fp.fileno())
    except AttributeError:
        return os.stat(fp.name)

posixfile = file

# Platform specific variants
if os.name == 'nt':
    demandload(globals(), "msvcrt")
    nulldev = 'NUL:'

    class winstdout:
        '''stdout on windows misbehaves if sent through a pipe'''

        def __init__(self, fp):
            self.fp = fp

        def __getattr__(self, key):
            return getattr(self.fp, key)

        def close(self):
            try:
                self.fp.close()
            except: pass

        def write(self, s):
            try:
                return self.fp.write(s)
            except IOError, inst:
                if inst.errno != 0: raise
                self.close()
                raise IOError(errno.EPIPE, 'Broken pipe')

    sys.stdout = winstdout(sys.stdout)

    def system_rcpath():
        try:
            return system_rcpath_win32()
        except:
            return [r'c:\mercurial\mercurial.ini']

    def os_rcpath():
        '''return default os-specific hgrc search path'''
        return system_rcpath() + [os.path.join(os.path.expanduser('~'),
                                               'mercurial.ini')]

    def parse_patch_output(output_line):
        """parses the output produced by patch and returns the file name"""
        pf = output_line[14:]
        if pf[0] == '`':
            pf = pf[1:-1] # Remove the quotes
        return pf

    def testpid(pid):
        '''return False if pid dead, True if running or not known'''
        return True

    def is_exec(f, last):
        return last

    def set_exec(f, mode):
        pass

    def set_binary(fd):
        msvcrt.setmode(fd.fileno(), os.O_BINARY)

    def pconvert(path):
        return path.replace("\\", "/")

    def localpath(path):
        return path.replace('/', '\\')

    def normpath(path):
        return pconvert(os.path.normpath(path))

    makelock = _makelock_file
    readlock = _readlock_file

    def explain_exit(code):
        return _("exited with status %d") % code, code

    try:
        # override functions with win32 versions if possible
        from util_win32 import *
    except ImportError:
        pass

else:
    nulldev = '/dev/null'

    def rcfiles(path):
        rcs = [os.path.join(path, 'hgrc')]
        rcdir = os.path.join(path, 'hgrc.d')
        try:
            rcs.extend([os.path.join(rcdir, f) for f in os.listdir(rcdir)
                        if f.endswith(".rc")])
        except OSError, inst: pass
        return rcs

    def os_rcpath():
        '''return default os-specific hgrc search path'''
        path = []
        if len(sys.argv) > 0:
            path.extend(rcfiles(os.path.dirname(sys.argv[0]) +
                                  '/../etc/mercurial'))
        path.extend(rcfiles('/etc/mercurial'))
        path.append(os.path.expanduser('~/.hgrc'))
        path = [os.path.normpath(f) for f in path]
        return path

    def parse_patch_output(output_line):
        """parses the output produced by patch and returns the file name"""
        pf = output_line[14:]
        if pf.startswith("'") and pf.endswith("'") and pf.find(" ") >= 0:
            pf = pf[1:-1] # Remove the quotes
        return pf

    def is_exec(f, last):
        """check whether a file is executable"""
        return (os.stat(f).st_mode & 0100 != 0)

    def set_exec(f, mode):
        s = os.stat(f).st_mode
        if (s & 0100 != 0) == mode:
            return
        if mode:
            # Turn on +x for every +r bit when making a file executable
            # and obey umask.
            umask = os.umask(0)
            os.umask(umask)
            os.chmod(f, s | (s & 0444) >> 2 & ~umask)
        else:
            os.chmod(f, s & 0666)

    def set_binary(fd):
        pass

    def pconvert(path):
        return path

    def localpath(path):
        return path

    normpath = os.path.normpath

    def makelock(info, pathname):
        try:
            os.symlink(info, pathname)
        except OSError, why:
            if why.errno == errno.EEXIST:
                raise
            else:
                _makelock_file(info, pathname)

    def readlock(pathname):
        try:
            return os.readlink(pathname)
        except OSError, why:
            if why.errno == errno.EINVAL:
                return _readlock_file(pathname)
            else:
                raise

    def testpid(pid):
        '''return False if pid dead, True if running or not sure'''
        try:
            os.kill(pid, 0)
            return True
        except OSError, inst:
            return inst.errno != errno.ESRCH

    def explain_exit(code):
        """return a 2-tuple (desc, code) describing a process's status"""
        if os.WIFEXITED(code):
            val = os.WEXITSTATUS(code)
            return _("exited with status %d") % val, val
        elif os.WIFSIGNALED(code):
            val = os.WTERMSIG(code)
            return _("killed by signal %d") % val, val
        elif os.WIFSTOPPED(code):
            val = os.WSTOPSIG(code)
            return _("stopped by signal %d") % val, val
        raise ValueError(_("invalid exit code"))

def opener(base, audit=True):
    """
    return a function that opens files relative to base

    this function is used to hide the details of COW semantics and
    remote file access from higher level code.
    """
    p = base
    audit_p = audit

    def mktempcopy(name):
        d, fn = os.path.split(name)
        fd, temp = tempfile.mkstemp(prefix=fn, dir=d)
        os.close(fd)
        fp = posixfile(temp, "wb")
        try:
            fp.write(posixfile(name, "rb").read())
        except:
            try: os.unlink(temp)
            except: pass
            raise
        fp.close()
        st = os.lstat(name)
        os.chmod(temp, st.st_mode)
        return temp

    class atomictempfile(posixfile):
        """the file will only be copied when rename is called"""
        def __init__(self, name, mode):
            self.__name = name
            self.temp = mktempcopy(name)
            posixfile.__init__(self, self.temp, mode)
        def rename(self):
            if not self.closed:
                posixfile.close(self)
                rename(self.temp, self.__name)
        def __del__(self):
            if not self.closed:
                try:
                    os.unlink(self.temp)
                except: pass
                posixfile.close(self)

    class atomicfile(atomictempfile):
        """the file will only be copied on close"""
        def __init__(self, name, mode):
            atomictempfile.__init__(self, name, mode)
        def close(self):
            self.rename()
        def __del__(self):
            self.rename()

    def o(path, mode="r", text=False, atomic=False, atomictemp=False):
        if audit_p:
            audit_path(path)
        f = os.path.join(p, path)

        if not text:
            mode += "b" # for that other OS

        if mode[0] != "r":
            try:
                nlink = nlinks(f)
            except OSError:
                d = os.path.dirname(f)
                if not os.path.isdir(d):
                    os.makedirs(d)
            else:
                if atomic:
                    return atomicfile(f, mode)
                elif atomictemp:
                    return atomictempfile(f, mode)
                if nlink > 1:
                    rename(mktempcopy(f), f)
        return posixfile(f, mode)

    return o

class chunkbuffer(object):
    """Allow arbitrary sized chunks of data to be efficiently read from an
    iterator over chunks of arbitrary size."""

    def __init__(self, in_iter, targetsize = 2**16):
        """in_iter is the iterator that's iterating over the input chunks.
        targetsize is how big a buffer to try to maintain."""
        self.in_iter = iter(in_iter)
        self.buf = ''
        self.targetsize = int(targetsize)
        if self.targetsize <= 0:
            raise ValueError(_("targetsize must be greater than 0, was %d") %
                             targetsize)
        self.iterempty = False

    def fillbuf(self):
        """Ignore target size; read every chunk from iterator until empty."""
        if not self.iterempty:
            collector = cStringIO.StringIO()
            collector.write(self.buf)
            for ch in self.in_iter:
                collector.write(ch)
            self.buf = collector.getvalue()
            self.iterempty = True

    def read(self, l):
        """Read L bytes of data from the iterator of chunks of data.
        Returns less than L bytes if the iterator runs dry."""
        if l > len(self.buf) and not self.iterempty:
            # Clamp to a multiple of self.targetsize
            targetsize = self.targetsize * ((l // self.targetsize) + 1)
            collector = cStringIO.StringIO()
            collector.write(self.buf)
            collected = len(self.buf)
            for chunk in self.in_iter:
                collector.write(chunk)
                collected += len(chunk)
                if collected >= targetsize:
                    break
            if collected < targetsize:
                self.iterempty = True
            self.buf = collector.getvalue()
        s, self.buf = self.buf[:l], buffer(self.buf, l)
        return s

def filechunkiter(f, size = 65536):
    """Create a generator that produces all the data in the file size
    (default 65536) bytes at a time.  Chunks may be less than size
    bytes if the chunk is the last chunk in the file, or the file is a
    socket or some other type of file that sometimes reads less data
    than is requested."""
    s = f.read(size)
    while len(s) > 0:
        yield s
        s = f.read(size)

def makedate():
    lt = time.localtime()
    if lt[8] == 1 and time.daylight:
        tz = time.altzone
    else:
        tz = time.timezone
    return time.mktime(lt), tz

def datestr(date=None, format='%a %b %d %H:%M:%S %Y', timezone=True):
    """represent a (unixtime, offset) tuple as a localized time.
    unixtime is seconds since the epoch, and offset is the time zone's
    number of seconds away from UTC. if timezone is false, do not
    append time zone to string."""
    t, tz = date or makedate()
    s = time.strftime(format, time.gmtime(float(t) - tz))
    if timezone:
        s += " %+03d%02d" % (-tz / 3600, ((-tz % 3600) / 60))
    return s

def shortuser(user):
    """Return a short representation of a user name or email address."""
    f = user.find('@')
    if f >= 0:
        user = user[:f]
    f = user.find('<')
    if f >= 0:
        user = user[f+1:]
    return user

def walkrepos(path):
    '''yield every hg repository under path, recursively.'''
    def errhandler(err):
        if err.filename == path:
            raise err

    for root, dirs, files in os.walk(path, onerror=errhandler):
        for d in dirs:
            if d == '.hg':
                yield root
                dirs[:] = []
                break

_rcpath = None

def rcpath():
    '''return hgrc search path. if env var HGRCPATH is set, use it.
    for each item in path, if directory, use files ending in .rc,
    else use item.
    make HGRCPATH empty to only look in .hg/hgrc of current repo.
    if no HGRCPATH, use default os-specific path.'''
    global _rcpath
    if _rcpath is None:
        if 'HGRCPATH' in os.environ:
            _rcpath = []
            for p in os.environ['HGRCPATH'].split(os.pathsep):
                if not p: continue
                if os.path.isdir(p):
                    for f in os.listdir(p):
                        if f.endswith('.rc'):
                            _rcpath.append(os.path.join(p, f))
                else:
                    _rcpath.append(p)
        else:
            _rcpath = os_rcpath()
    return _rcpath<|MERGE_RESOLUTION|>--- conflicted
+++ resolved
@@ -462,86 +462,6 @@
         or os.pardir in parts):
         raise Abort(_("path contains illegal component: %s\n") % path)
 
-<<<<<<< HEAD
-def opener(base, audit=True):
-    """
-    return a function that opens files relative to base
-
-    this function is used to hide the details of COW semantics and
-    remote file access from higher level code.
-    """
-    p = base
-    audit_p = audit
-
-    def mktempcopy(name):
-        d, fn = os.path.split(name)
-        fd, temp = tempfile.mkstemp(prefix=".%s-" % fn, dir=d)
-        fp = os.fdopen(fd, "wb")
-        try:
-            fp.write(file(name, "rb").read())
-        except:
-            try: os.unlink(temp)
-            except: pass
-            raise
-        fp.close()
-        st = os.lstat(name)
-        os.chmod(temp, st.st_mode)
-        return temp
-
-    class atomictempfile(file):
-        """the file will only be copied when rename is called"""
-        def __init__(self, name, mode):
-            self.__name = name
-            self.temp = mktempcopy(name)
-            file.__init__(self, self.temp, mode)
-        def rename(self):
-            if not self.closed:
-                file.close(self)
-                rename(self.temp, self.__name)
-        def __del__(self):
-            if not self.closed:
-                try:
-                    os.unlink(self.temp)
-                except: pass
-                file.close(self)
-
-    class atomicfile(atomictempfile):
-        """the file will only be copied on close"""
-        def __init__(self, name, mode):
-            atomictempfile.__init__(self, name, mode)
-        def close(self):
-            self.rename()
-        def __del__(self):
-            self.rename()
-
-    def o(path, mode="r", text=False, atomic=False, atomictemp=False):
-        if audit_p:
-            audit_path(path)
-        f = os.path.join(p, path)
-
-        if not text:
-            mode += "b" # for that other OS
-
-        if mode[0] != "r":
-            try:
-                nlink = nlinks(f)
-            except OSError:
-                d = os.path.dirname(f)
-                if not os.path.isdir(d):
-                    os.makedirs(d)
-            else:
-                if atomic:
-                    return atomicfile(f, mode)
-                elif atomictemp:
-                    return atomictempfile(f, mode)
-                if nlink > 1:
-                    rename(mktempcopy(f), f)
-        return file(f, mode)
-
-    return o
-
-=======
->>>>>>> fad839fb
 def _makelock_file(info, pathname):
     ld = os.open(pathname, os.O_CREAT | os.O_WRONLY | os.O_EXCL)
     os.write(ld, info)
@@ -759,7 +679,7 @@
 
     def mktempcopy(name):
         d, fn = os.path.split(name)
-        fd, temp = tempfile.mkstemp(prefix=fn, dir=d)
+        fd, temp = tempfile.mkstemp(prefix='.%s-' % fn, dir=d)
         os.close(fd)
         fp = posixfile(temp, "wb")
         try:
