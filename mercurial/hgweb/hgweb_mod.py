--- conflicted
+++ resolved
@@ -47,11 +47,8 @@
             self.mtime = mtime
             self.repo = hg.repository(self.repo.ui, self.repo.root)
             self.maxchanges = int(self.repo.ui.config("web", "maxchanges", 10))
-<<<<<<< HEAD
             self.stripecount = int(self.repo.ui.config("web", "stripes", 1))
-=======
             self.maxshortchanges = int(self.repo.ui.config("web", "maxshortchanges", 60))
->>>>>>> 5d12a047
             self.maxfiles = int(self.repo.ui.config("web", "maxfiles", 10))
             self.allowpull = self.repo.ui.configbool("web", "allowpull", True)
 
