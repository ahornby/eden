--- conflicted
+++ resolved
@@ -451,13 +451,8 @@
             else:
                 repo.dirstate.forget(f)
         elif m == "f": # forget
-<<<<<<< HEAD
             repo.dirstate.forget(f)
-        elif m == "g": # get
-=======
-            repo.dirstate.forget([f])
         elif m in "ge": # get or exec change
->>>>>>> 0ac116e4
             if branchmerge:
                 repo.dirstate.normaldirty(f)
             else:
